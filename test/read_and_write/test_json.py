--- conflicted
+++ resolved
@@ -11,12 +11,9 @@
     ConfigurationSpace,
     Float,
     Integer,
-<<<<<<< HEAD
     Beta,
-=======
     Normal,
     Uniform,
->>>>>>> b1452caf
 )
 
 
@@ -71,7 +68,6 @@
 
                 self.assertEqual(new_cs, cs)
 
-<<<<<<< HEAD
     def test_beta_hyperparameter_serialization(self):
         # Test for BetaFloatHyperparameter
         cs = ConfigurationSpace(
@@ -92,7 +88,7 @@
         json_string = write(cs)
         new_cs = read(json_string)
         self.assertEqual(new_cs, cs)
-=======
+
     def test_float_hyperparameter_json_serialization(self):
         # Test for NormalFloatHyperparameter
         p = Float("p", bounds=(1., 9.), default=05.0, q=2, log=True, distribution=Normal(1.0, 0.6))
@@ -117,5 +113,4 @@
         p = Integer("p", bounds=(1, 17), default=2, q=2, log=True, distribution=Uniform())
         cs1 = ConfigurationSpace(space={"p": p})
         cs2 = read(write(cs1))
-        self.assertEqual(cs1, cs2)
->>>>>>> b1452caf
+        self.assertEqual(cs1, cs2)