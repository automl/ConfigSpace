# Copyright (c) 2014-2016, ConfigSpace developers
# Matthias Feurer
# Katharina Eggensperger
# and others (see commit history).
# All rights reserved.
#
# Redistribution and use in source and binary forms, with or without
# modification, are permitted provided that the following conditions are met:
#     * Redistributions of source code must retain the above copyright
#       notice, this list of conditions and the following disclaimer.
#     * Redistributions in binary form must reproduce the above copyright
#       notice, this list of conditions and the following disclaimer in the
#       documentation and/or other materials provided with the distribution.
#     * Neither the name of the <organization> nor the
#       names of its contributors may be used to endorse or promote products
#       derived from this software without specific prior written permission.
#
# THIS SOFTWARE IS PROVIDED BY THE COPYRIGHT HOLDERS AND CONTRIBUTORS "AS IS" AND
# ANY EXPRESS OR IMPLIED WARRANTIES, INCLUDING, BUT NOT LIMITED TO, THE IMPLIED
# WARRANTIES OF MERCHANTABILITY AND FITNESS FOR A PARTICULAR PURPOSE ARE
# DISCLAIMED. IN NO EVENT SHALL <COPYRIGHT HOLDER> BE LIABLE FOR ANY
# DIRECT, INDIRECT, INCIDENTAL, SPECIAL, EXEMPLARY, OR CONSEQUENTIAL DAMAGES
# (INCLUDING, BUT NOT LIMITED TO, PROCUREMENT OF SUBSTITUTE GOODS OR SERVICES;
# LOSS OF USE, DATA, OR PROFITS; OR BUSINESS INTERRUPTION) HOWEVER CAUSED AND
# ON ANY THEORY OF LIABILITY, WHETHER IN CONTRACT, STRICT LIABILITY, OR TORT
# (INCLUDING NEGLIGENCE OR OTHERWISE) ARISING IN ANY WAY OUT OF THE USE OF THIS
# SOFTWARE, EVEN IF ADVISED OF THE POSSIBILITY OF SUCH DAMAGE.

from collections import defaultdict
import copy
import unittest
import pytest

import numpy as np

from ConfigSpace.hyperparameters import (Constant, \
    UniformFloatHyperparameter, NormalFloatHyperparameter, 
    BetaFloatHyperparameter, UniformIntegerHyperparameter, \
    NormalIntegerHyperparameter, BetaIntegerHyperparameter, \
    CategoricalHyperparameter, OrdinalHyperparameter)


class TestHyperparameters(unittest.TestCase):

    def setUp(self):
        self.meta_data = {'additional': 'meta-data',
                          'useful': 'for integrations',
                          'input_id': 42}

    def test_constant(self):
        # Test construction
        c1 = Constant("value", 1)
        c2 = Constant("value", 1)
        c3 = Constant("value", 2)
        c4 = Constant("valuee", 1)
        c5 = Constant("valueee", 2)

        # Test attributes are accessible
        self.assertEqual(c5.name, "valueee")
        self.assertEqual(c5.value, 2)

        # Test the representation
        self.assertEqual("value, Type: Constant, Value: 1", c1.__repr__())

        # Test the equals operator (and the ne operator in the last line)
        self.assertFalse(c1 == 1)
        self.assertEqual(c1, c2)
        self.assertFalse(c1 == c3)
        self.assertFalse(c1 == c4)
        self.assertTrue(c1 != c5)

        # Test that only string, integers and floats are allowed
        self.assertRaises(TypeError, Constant, "value", dict())
        self.assertRaises(TypeError, Constant, "value", None)
        self.assertRaises(TypeError, Constant, "value", True)

        # Test that only string names are allowed
        self.assertRaises(TypeError, Constant, 1, "value")
        self.assertRaises(TypeError, Constant, dict(), "value")
        self.assertRaises(TypeError, Constant, None, "value")
        self.assertRaises(TypeError, Constant, True, "value")

        # test that meta-data is stored correctly
        c1_meta = Constant("value", 1, dict(self.meta_data))
        self.assertEqual(c1_meta.meta, self.meta_data)
        # Test getting the size
        for constant in (c1, c2, c3, c4, c5, c1_meta):
            self.assertEqual(constant.get_size(), 1)

    def test_uniformfloat(self):
        # TODO test non-equality
        # TODO test sampling from a log-distribution which has a negative
        # lower value!
        f1 = UniformFloatHyperparameter("param", 0, 10)
        f1_ = UniformFloatHyperparameter("param", 0, 10)
        self.assertEqual(f1, f1_)
        self.assertEqual("param, Type: UniformFloat, Range: [0.0, 10.0], "
                         "Default: 5.0",
                         str(f1))

        # Test attributes are accessible
        self.assertEqual(f1.name, "param")
        self.assertAlmostEqual(f1.lower, 0.0)
        self.assertAlmostEqual(f1.upper, 10.0)
        self.assertEqual(f1.q, None)
        self.assertEqual(f1.log, False)
        self.assertAlmostEqual(f1.default_value, 5.0)
        self.assertAlmostEqual(f1.normalized_default_value, 0.5)

        f2 = UniformFloatHyperparameter("param", 0, 10, q=0.1)
        f2_ = UniformFloatHyperparameter("param", 0, 10, q=0.1)
        self.assertEqual(f2, f2_)
        self.assertEqual("param, Type: UniformFloat, Range: [0.0, 10.0], "
                         "Default: 5.0, Q: 0.1", str(f2))

        f3 = UniformFloatHyperparameter("param", 0.00001, 10, log=True)
        f3_ = UniformFloatHyperparameter("param", 0.00001, 10, log=True)
        self.assertEqual(f3, f3_)
        self.assertEqual(
            "param, Type: UniformFloat, Range: [1e-05, 10.0], Default: 0.01, "
            "on log-scale", str(f3))

        f4 = UniformFloatHyperparameter("param", 0, 10, default_value=1.0)
        f4_ = UniformFloatHyperparameter("param", 0, 10, default_value=1.0)
        # Test that a int default is converted to float
        f4__ = UniformFloatHyperparameter("param", 0, 10, default_value=1)
        self.assertEqual(f4, f4_)
        self.assertEqual(type(f4.default_value), type(f4__.default_value))
        self.assertEqual(
            "param, Type: UniformFloat, Range: [0.0, 10.0], Default: 1.0",
            str(f4))

        f5 = UniformFloatHyperparameter("param", 0.1, 10, q=0.1, log=True,
                                        default_value=1.0)
        f5_ = UniformFloatHyperparameter("param", 0.1, 10, q=0.1, log=True,
                                         default_value=1.0)
        self.assertEqual(f5, f5_)
        self.assertEqual(
            "param, Type: UniformFloat, Range: [0.1, 10.0], Default: 1.0, "
            "on log-scale, Q: 0.1", str(f5))

        self.assertNotEqual(f1, f2)
        self.assertNotEqual(f1, "UniformFloat")

        # test that meta-data is stored correctly
        f_meta = UniformFloatHyperparameter("param", 0.1, 10, q=0.1, log=True,
                                            default_value=1.0, meta=dict(self.meta_data))
        self.assertEqual(f_meta.meta, self.meta_data)

        # Test get_size
        for float_hp in (f1, f3, f4):
            self.assertTrue(np.isinf(float_hp.get_size()))
        self.assertEqual(f2.get_size(), 101)
        self.assertEqual(f5.get_size(), 100)

    def test_uniformfloat_to_integer(self):
        f1 = UniformFloatHyperparameter("param", 1, 10, q=0.1, log=True)
        with pytest.warns(UserWarning, match="Setting quantization < 1 for Integer "
                                             "Hyperparameter 'param' has no effect"):
            f2 = f1.to_integer()
        # TODO is this a useful rounding?
        # TODO should there be any rounding, if e.g. lower=0.1
        self.assertEqual("param, Type: UniformInteger, Range: [1, 10], "
                         "Default: 3, on log-scale", str(f2))

    def test_uniformfloat_is_legal(self):
        lower = 0.1
        upper = 10
        f1 = UniformFloatHyperparameter("param", lower, upper, q=0.1, log=True)

        self.assertTrue(f1.is_legal(3.0))
        self.assertTrue(f1.is_legal(3))
        self.assertFalse(f1.is_legal(-0.1))
        self.assertFalse(f1.is_legal(10.1))
        self.assertFalse(f1.is_legal("AAA"))
        self.assertFalse(f1.is_legal(dict()))

        # Test legal vector values
        self.assertTrue(f1.is_legal_vector(1.0))
        self.assertTrue(f1.is_legal_vector(0.0))
        self.assertTrue(f1.is_legal_vector(0))
        self.assertTrue(f1.is_legal_vector(0.3))
        self.assertFalse(f1.is_legal_vector(-0.1))
        self.assertFalse(f1.is_legal_vector(1.1))
        self.assertRaises(TypeError, f1.is_legal_vector, "Hahaha")

    def test_uniformfloat_illegal_bounds(self):
        self.assertRaisesRegex(
            ValueError,
            r"Negative lower bound \(0.000000\) for log-scale hyperparameter "
            r"param is forbidden.", UniformFloatHyperparameter, "param", 0, 10,
            q=0.1, log=True)

        self.assertRaisesRegex(
            ValueError, "Upper bound 0.000000 must be larger than lower bound "
            "1.000000 for hyperparameter param", UniformFloatHyperparameter,
            "param", 1, 0)

    def test_normalfloat(self):
        # TODO test non-equality
        f1 = NormalFloatHyperparameter("param", 0.5, 10.5)
        f1_ = NormalFloatHyperparameter("param", 0.5, 10.5)
        self.assertEqual(f1, f1_)
        self.assertEqual(
            "param, Type: NormalFloat, Mu: 0.5 Sigma: 10.5, Default: 0.5",
            str(f1))
        self.assertEqual(f1.get_neighbors(0.5, rs=np.random.RandomState(42)),
                         [5.715498606617943, -0.9517751622974389, 7.300729650057271,
                          16.491813492284265])

        # Test attributes are accessible
        self.assertEqual(f1.name, "param")
        self.assertAlmostEqual(f1.mu, 0.5)
        self.assertAlmostEqual(f1.sigma, 10.5)
        self.assertAlmostEqual(f1.q, None)
        self.assertEqual(f1.log, False)
        self.assertAlmostEqual(f1.default_value, 0.5)
        self.assertAlmostEqual(f1.normalized_default_value, 0.5)

        # Test copy
        copy_f1 = copy.copy(f1)

        self.assertEqual(copy_f1.name, f1.name)
        self.assertEqual(copy_f1.mu, f1.mu)
        self.assertEqual(copy_f1.sigma, f1.sigma)
        self.assertEqual(copy_f1.default_value, f1.default_value)

        f2 = NormalFloatHyperparameter("param", 0, 10, q=0.1)
        f2_ = NormalFloatHyperparameter("param", 0, 10, q=0.1)
        self.assertEqual(f2, f2_)
        self.assertEqual(
            "param, Type: NormalFloat, Mu: 0.0 Sigma: 10.0, Default: 0.0, "
            "Q: 0.1", str(f2))

        f3 = NormalFloatHyperparameter("param", 0, 10, log=True)
        f3_ = NormalFloatHyperparameter("param", 0, 10, log=True)
        self.assertEqual(f3, f3_)
        self.assertEqual(
            "param, Type: NormalFloat, Mu: 0.0 Sigma: 10.0, Default: 1.0, "
            "on log-scale", str(f3))

        f4 = NormalFloatHyperparameter("param", 0, 10, default_value=1.0)
        f4_ = NormalFloatHyperparameter("param", 0, 10, default_value=1.0)
        self.assertEqual(f4, f4_)
        self.assertEqual(
            "param, Type: NormalFloat, Mu: 0.0 Sigma: 10.0, Default: 1.0",
            str(f4))

        f5 = NormalFloatHyperparameter("param", 0, 10, default_value=3.0,
                                       q=0.1, log=True)
        f5_ = NormalFloatHyperparameter("param", 0, 10, default_value=3.0,
                                        q=0.1, log=True)
        self.assertEqual(f5, f5_)
        self.assertEqual(
            "param, Type: NormalFloat, Mu: 0.0 Sigma: 10.0, Default: 3.0, "
            "on log-scale, Q: 0.1", str(f5))

        self.assertNotEqual(f1, f2)
        self.assertNotEqual(f1, "UniformFloat")

        with pytest.raises(ValueError):
            f6 = NormalFloatHyperparameter("param", 5, 10, lower=0.1, upper=0.1,
                                           default_value=5.0, q=0.1, log=True)

        with pytest.raises(ValueError):
            f6 = NormalFloatHyperparameter("param", 5, 10, lower=0.1, default_value=5.0,
                                           q=0.1, log=True)

        with pytest.raises(ValueError):
            f6 = NormalFloatHyperparameter("param", 5, 10, upper=0.1, default_value=5.0,
                                           q=0.1, log=True)

        f6 = NormalFloatHyperparameter("param", 5, 10, lower=0.1, upper=10,
                                       default_value=5.0, q=0.1, log=True)
        f6_ = NormalFloatHyperparameter("param", 5, 10, lower=0.1, upper=10,
                                        default_value=5.0, q=0.1, log=True)
        self.assertEqual(f6, f6_)
        self.assertEqual(
            "param, Type: NormalFloat, Mu: 5.0 Sigma: 10.0, Range: [0.1, 10.0], " +
            "Default: 5.0, on log-scale, Q: 0.1", str(f6))
        self.assertEqual(f6.get_neighbors(5, rs=np.random.RandomState(42)),
                         [9.967141530112327, 3.6173569882881536, 10.0, 10.0])

        self.assertNotEqual(f1, f2)
        self.assertNotEqual(f1, "UniformFloat")

        # test that meta-data is stored correctly
        f_meta = NormalFloatHyperparameter("param", 0.1, 10, q=0.1, log=True,
                                           default_value=1.0, meta=dict(self.meta_data))
        self.assertEqual(f_meta.meta, self.meta_data)

        # Test get_size
        for float_hp in (f1, f2, f3, f4, f5):
            self.assertTrue(np.isinf(float_hp.get_size()))
        self.assertEqual(f6.get_size(), 100)

    def test_normalfloat_to_uniformfloat(self):
        f1 = NormalFloatHyperparameter("param", 0, 10, q=0.1)
        f1_expected = UniformFloatHyperparameter("param", -30, 30, q=0.1)
        f1_actual = f1.to_uniform()
        self.assertEqual(f1_expected, f1_actual)

        f2 = NormalFloatHyperparameter("param", 0, 10, lower=-20, upper=20, q=0.1)
        f2_expected = UniformFloatHyperparameter("param", -20, 20, q=0.1)
        f2_actual = f2.to_uniform()
        self.assertEqual(f2_expected, f2_actual)

    def test_normalfloat_is_legal(self):
        f1 = NormalFloatHyperparameter("param", 0, 10)
        self.assertTrue(f1.is_legal(3.0))
        self.assertTrue(f1.is_legal(2))
        self.assertFalse(f1.is_legal("Hahaha"))

        # Test legal vector values
        self.assertTrue(f1.is_legal_vector(1.0))
        self.assertTrue(f1.is_legal_vector(0.0))
        self.assertTrue(f1.is_legal_vector(0))
        self.assertTrue(f1.is_legal_vector(0.3))
        self.assertTrue(f1.is_legal_vector(-0.1))
        self.assertTrue(f1.is_legal_vector(1.1))
        self.assertRaises(TypeError, f1.is_legal_vector, "Hahaha")

    def test_normalfloat_to_integer(self):
        f1 = NormalFloatHyperparameter("param", 0, 10)
        f2_expected = NormalIntegerHyperparameter("param", 0, 10)
        f2_actual = f1.to_integer()
        self.assertEqual(f2_expected, f2_actual)

    def test_betafloat(self):
        # TODO test non-equality
        f1 = BetaFloatHyperparameter("param", lower=-2.0, upper=2.0, alpha=3.0, beta=1.0)
        f1_ = BetaFloatHyperparameter("param", lower=-2, upper=2, alpha=3, beta=1)
        self.assertEqual(f1, f1_)
        self.assertEqual(
            "param, Type: BetaFloat, Alpha: 3.0 Beta: 1.0, Range: [-2.0, 2.0], Default: 2.0",
            str(f1_))

        # test parameters that do not create a legit beta distribution    
        with self.assertRaises(ValueError):
            f1_error_a = BetaFloatHyperparameter("param", lower=-2, upper=2, alpha=5, beta=-11)
            f1_error_b = BetaFloatHyperparameter("param", lower=-2, upper=2, alpha=-11, beta=5)
        
        # test parameters that do not yield a finite co-domain
        with self.assertRaises(ValueError):
            f1_error_a = BetaFloatHyperparameter("param", lower=-2, upper=2, alpha=0.5, beta=11)
            f1_error_b = BetaFloatHyperparameter("param", lower=-2, upper=2, alpha=11, beta=0.5)
          
        u1 = UniformFloatHyperparameter("param", lower=0.0, upper=1.0)
        b1 = BetaFloatHyperparameter("param", lower=0.0, upper=1.0, alpha=3.0, beta=1.0)
        
        # with identical domains, beta and uniform should sample the same points
        self.assertEqual(u1.get_neighbors(0.5, rs=np.random.RandomState(42)),
                         b1.get_neighbors(0.5, rs=np.random.RandomState(42)),
        )
        self.assertEqual(f1.get_neighbors(0.5, rs=np.random.RandomState(42)),
                         [0.8973713224089861, 0.38938855906305225, 1.018150830480554, 1.7184238851264204])
        
        b1_ext = BetaFloatHyperparameter("param", lower=-12.0, upper=12.0, alpha=3.0, beta=1.0)
        self.assertEqual(b1_ext.get_neighbors(11.99, rs=np.random.RandomState(42)),
                         [11.326331354378313, 10.866063801327988, 10.866142606643933, 9.73652294751223])

        b1_log = BetaFloatHyperparameter("param", lower=1.0, upper=1000.0, alpha=3.0, beta=1.0, log=True)
        self.assertEqual(b1_log.get_neighbors(np.log(1000), rs=np.random.RandomState(42), transform=True),
                         [826.1167337763767, 723.6156902737724, 723.6321035060932, 522.7756713749886])
        self.assertEqual(b1_log.get_neighbors(np.log(1), rs=np.random.RandomState(42), transform=True),
                         [1.986225219010177, 2.4468825448117744, 8.200076685608781, 8.861917227659887])

        # Test attributes are accessible
        self.assertEqual(f1.name, "param")
        self.assertAlmostEqual(f1.alpha, 3.0)
        self.assertAlmostEqual(f1.beta, 1.0) 
        self.assertAlmostEqual(f1.q, None)
        self.assertEqual(f1.log, False)
        self.assertAlmostEqual(f1.default_value, 2.0)
        # beta parameters are not normalized (as normal parameters are not, either. Not sure if that's best.)
        self.assertAlmostEqual(f1.normalized_default_value, 2.0)

        # Test copy
        copy_f1 = copy.copy(f1)

        self.assertEqual(copy_f1.name, f1.name)
        self.assertEqual(copy_f1.alpha, f1.alpha)
        self.assertEqual(copy_f1.beta, f1.beta)
        self.assertEqual(copy_f1.default_value, f1.default_value)

        
        f2 = BetaFloatHyperparameter("param", lower=-2.0, upper=2.0, alpha=3.0, beta=1.0, q=0.1)
        f2_ = BetaFloatHyperparameter("param", lower=-2, upper=2, alpha=3, beta=1, q=0.1)
        self.assertEqual(f2, f2_)
 
        self.assertEqual(
            "param, Type: BetaFloat, Alpha: 3.0 Beta: 1.0, Range: [-2.0, 2.0], Default: 2.0, "
            "Q: 0.1", str(f2))
        
        f3 = BetaFloatHyperparameter("param", lower=10**(-5), upper=10.0, alpha=6.0, beta=2.0, log=True)
        f3_ = BetaFloatHyperparameter("param", lower=10**(-5), upper=10.0, alpha=6.0, beta=2.0, log=True)
        self.assertEqual(f3, f3_)
        self.assertEqual(
            "param, Type: BetaFloat, Alpha: 6.0 Beta: 2.0, Range: [1e-05, 10.0], Default: 1.0, "
            "on log-scale", str(f3))

        with self.assertRaises(ValueError):
            f3_error = BetaFloatHyperparameter("param", lower=-1, upper=10.0, alpha=6.0, beta=2.0, log=True)
        
        
        f4 = BetaFloatHyperparameter("param", lower=1, upper=1000.0, alpha=2.0, beta=2.0, log=True, q=1.0)
        f4_ = BetaFloatHyperparameter("param", lower=1, upper=1000.0, alpha=2.0, beta=2.0, log=True, q=1.0)
        
        self.assertEqual(f4, f4_)
        self.assertEqual(
            "param, Type: BetaFloat, Alpha: 2.0 Beta: 2.0, Range: [1.0, 1000.0], Default: 22.0, "
            "on log-scale, Q: 1.0", str(f4))
        
        with self.assertRaisesRegex(ValueError, "Illegal default value 0"):
            f5_illegal_nolog = BetaFloatHyperparameter("param", lower=1, upper=10.0, alpha=3.0, beta=2.0, default_value=0, log=False)
        with self.assertRaisesRegex(ValueError, "Illegal default value 0"):
            f5_illegal_log = BetaFloatHyperparameter("param", lower=1, upper=1000.0, alpha=3.0, beta=2.0, default_value=0, log=True)
        
        f5_legal_nolog = BetaFloatHyperparameter("param", lower=1, upper=10.0, alpha=3.0, beta=2.0, default_value=1, log=True)
        f5_legal_log = BetaFloatHyperparameter("param", lower=1, upper=10.0, alpha=3.0, beta=2.0, default_value=1, log=False)
        f5_q = BetaFloatHyperparameter("param", lower=1, upper=1000.0, alpha=2.0, beta=3.0, q=3.0)
        
        self.assertAlmostEqual(f5_legal_nolog.default_value, 1)
        self.assertAlmostEqual(f5_legal_log.default_value, 1)
        
        # test that meta-data is stored correctly
        f_meta = BetaFloatHyperparameter("param", lower=1, upper=10.0, alpha=3.0, beta=2.0, log=False, meta=dict(self.meta_data))
        self.assertEqual(f_meta.meta, self.meta_data)
        
        for float_hp in (f1, f3):
            self.assertTrue(np.isinf(float_hp.get_size()))
        self.assertEqual(f4.get_size(), 1000)
        
    def test_betafloat_to_uniformfloat(self):
        f1 = BetaFloatHyperparameter("param", lower=-2.0, upper=2.0, alpha=4, beta=2, q=0.1)
        f1_expected = UniformFloatHyperparameter("param", lower=-2.0, upper=2.0, q=0.1, default_value=1)
        f1_actual = f1.to_uniform()
        self.assertEqual(f1_expected, f1_actual)

        f2 = BetaFloatHyperparameter("param", lower=1, upper=1000, alpha=3, beta=2, log=True)
        f2_expected = UniformFloatHyperparameter("param", lower=1, upper=1000, log=True, default_value=100)
        f2_actual = f2.to_uniform()
        self.assertEqual(f2_expected, f2_actual)

    
    def test_betafloat_is_legal(self):
        f1 = BetaFloatHyperparameter("param", lower=-2.0, upper=2.0, alpha=4, beta=2)
        
        self.assertFalse(f1.is_legal(3.0))
        self.assertTrue(f1.is_legal(2))
        self.assertFalse(f1.is_legal("Hahaha"))

        # Test legal vector values
        self.assertTrue(f1.is_legal_vector(1.0))
        self.assertTrue(f1.is_legal_vector(0.0))
        self.assertTrue(f1.is_legal_vector(-0.1))
        self.assertFalse(f1.is_legal_vector(3))
        self.assertFalse(f1.is_legal_vector(-2.1))
        self.assertRaises(TypeError, f1.is_legal_vector, "Hahaha")


        f1_log = BetaFloatHyperparameter("param", lower=0.1, upper=100, alpha=4, beta=2)
        self.assertTrue(f1_log.is_legal(1.0))
        self.assertTrue(f1_log.is_legal(100))
        self.assertFalse(f1_log.is_legal(0.0))
        self.assertFalse(f1_log.is_legal(-0.1))
        self.assertFalse(f1_log.is_legal(-0.1))
        self.assertFalse(f1_log.is_legal(100.01))

        self.assertTrue(f1_log.is_legal_vector(0.1))
        self.assertTrue(f1_log.is_legal_vector(100))
        self.assertFalse(f1_log.is_legal_vector(0.0))
        self.assertFalse(f1_log.is_legal_vector(-0.1))
        self.assertFalse(f1_log.is_legal_vector(-0.1))
        self.assertFalse(f1_log.is_legal_vector(100.01))
    
    def test_betafloat_to_integer(self):
        f1 = BetaFloatHyperparameter("param", lower=-2.0, upper=2.0, alpha=4, beta=2)
        f2_expected = BetaIntegerHyperparameter("param", lower=-2.0, upper=2.0, alpha=4, beta=2)
        f2_actual = f1.to_integer()
        self.assertEqual(f2_expected, f2_actual)

    def test_uniforminteger(self):
        # TODO: rounding or converting or error message?

        f1 = UniformIntegerHyperparameter("param", 0.0, 5.0)
        f1_ = UniformIntegerHyperparameter("param", 0, 5)
        self.assertEqual(f1, f1_)
        self.assertEqual("param, Type: UniformInteger, Range: [0, 5], "
                         "Default: 2", str(f1))

        # Test name is accessible
        self.assertEqual(f1.name, "param")
        self.assertEqual(f1.lower, 0)
        self.assertEqual(f1.upper, 5)
        self.assertEqual(f1.q, None)
        self.assertEqual(f1.default_value, 2)
        self.assertEqual(f1.log, False)
        self.assertAlmostEqual(f1.normalized_default_value, (2.0 + 0.49999) / (5.49999 + 0.49999))

        quantization_warning = (
            "Setting quantization < 1 for Integer Hyperparameter 'param' has no effect"
        )
        with pytest.warns(UserWarning, match=quantization_warning):
            f2 = UniformIntegerHyperparameter("param", 0, 10, q=0.1)
        with pytest.warns(UserWarning, match=quantization_warning):
            f2_ = UniformIntegerHyperparameter("param", 0, 10, q=0.1)
        self.assertEqual(f2, f2_)
        self.assertEqual(
            "param, Type: UniformInteger, Range: [0, 10], Default: 5",
            str(f2))

        f2_large_q = UniformIntegerHyperparameter("param", 0, 10, q=2)
        f2_large_q_ = UniformIntegerHyperparameter("param", 0, 10, q=2)
        self.assertEqual(f2_large_q, f2_large_q_)
        self.assertEqual(
           "param, Type: UniformInteger, Range: [0, 10], Default: 5, Q: 2",
           str(f2_large_q))

        f3 = UniformIntegerHyperparameter("param", 1, 10, log=True)
        f3_ = UniformIntegerHyperparameter("param", 1, 10, log=True)
        self.assertEqual(f3, f3_)
        self.assertEqual(
            "param, Type: UniformInteger, Range: [1, 10], Default: 3, "
            "on log-scale", str(f3))

        f4 = UniformIntegerHyperparameter("param", 1, 10, default_value=1, log=True)
        f4_ = UniformIntegerHyperparameter("param", 1, 10, default_value=1, log=True)
        self.assertEqual(f4, f4_)
        self.assertEqual(
            "param, Type: UniformInteger, Range: [1, 10], Default: 1, "
            "on log-scale", str(f4))

        with pytest.warns(UserWarning, match=quantization_warning):
            f5 = UniformIntegerHyperparameter("param", 1, 10, default_value=1, q=0.1, log=True)
        with pytest.warns(UserWarning, match=quantization_warning):
            f5_ = UniformIntegerHyperparameter("param", 1, 10, default_value=1, q=0.1, log=True)
        self.assertEqual(f5, f5_)
        self.assertEqual(
            "param, Type: UniformInteger, Range: [1, 10], Default: 1, "
            "on log-scale", str(f5))

        # self.assertNotEqual(f2, f2_large_q)
        self.assertNotEqual(f1, "UniformFloat")

        # test that meta-data is stored correctly
        with pytest.warns(UserWarning, match=quantization_warning):
            f_meta = UniformIntegerHyperparameter("param", 1, 10, q=0.1, log=True,
                                                  default_value=1, meta=dict(self.meta_data))
        self.assertEqual(f_meta.meta, self.meta_data)

        self.assertEqual(f1.get_size(), 6)
        self.assertEqual(f2.get_size(), 11)
        self.assertEqual(f2_large_q.get_size(), 6)
        self.assertEqual(f3.get_size(), 10)
        self.assertEqual(f4.get_size(), 10)
        self.assertEqual(f5.get_size(), 10)

    def test_uniformint_legal_float_values(self):
        n_iter = UniformIntegerHyperparameter("n_iter", 5., 1000., default_value=20.0)

        self.assertIsInstance(n_iter.default_value, int)
        self.assertRaisesRegex(ValueError, r"For the Integer parameter n_iter, "
                                           r"the value must be an Integer, too."
                                           r" Right now it is a <(type|class) "
                                           r"'float'>"
                                           r" with value 20.5.",
                               UniformIntegerHyperparameter, "n_iter", 5.,
                               1000., default_value=20.5)

    def test_uniformint_illegal_bounds(self):
        self.assertRaisesRegex(
            ValueError,
            r"Negative lower bound \(0\) for log-scale hyperparameter "
            r"param is forbidden.", UniformIntegerHyperparameter, "param", 0, 10,
            log=True)

        self.assertRaisesRegex(
            ValueError,
            "Upper bound 1 must be larger than lower bound 0 for "
            "hyperparameter param", UniformIntegerHyperparameter, "param", 1, 0)

    def test_normalint(self):
        # TODO test for unequal!
        f1 = NormalIntegerHyperparameter("param", 0.5, 5.5)
        f1_ = NormalIntegerHyperparameter("param", 0.5, 5.5)
        self.assertEqual(f1, f1_)
        self.assertEqual(
            "param, Type: NormalInteger, Mu: 0.5 Sigma: 5.5, Default: 0.5",
            str(f1))

        # Test attributes are accessible
        self.assertEqual(f1.name, "param")
        self.assertEqual(f1.mu, 0.5)
        self.assertEqual(f1.sigma, 5.5)
        self.assertEqual(f1.q, None)
        self.assertEqual(f1.log, False)
        self.assertAlmostEqual(f1.default_value, 0.5)
        self.assertAlmostEqual(f1.normalized_default_value, 0.5)

        with pytest.warns(UserWarning, match="Setting quantization < 1 for Integer "
                                             "Hyperparameter 'param' has no effect"):
            f2 = NormalIntegerHyperparameter("param", 0, 10, q=0.1)
        with pytest.warns(UserWarning, match="Setting quantization < 1 for Integer "
                                             "Hyperparameter 'param' has no effect"):
            f2_ = NormalIntegerHyperparameter("param", 0, 10, q=0.1)
        self.assertEqual(f2, f2_)
        self.assertEqual(
            "param, Type: NormalInteger, Mu: 0 Sigma: 10, Default: 0",
            str(f2))

        f2_large_q = NormalIntegerHyperparameter("param", 0, 10, q=2)
        f2_large_q_ = NormalIntegerHyperparameter("param", 0, 10, q=2)
        self.assertEqual(f2_large_q, f2_large_q_)
        self.assertEqual(
            "param, Type: NormalInteger, Mu: 0 Sigma: 10, Default: 0, Q: 2",
            str(f2_large_q))

        f3 = NormalIntegerHyperparameter("param", 0, 10, log=True)
        f3_ = NormalIntegerHyperparameter("param", 0, 10, log=True)
        self.assertEqual(f3, f3_)
        self.assertEqual(
            "param, Type: NormalInteger, Mu: 0 Sigma: 10, Default: 1, "
            "on log-scale", str(f3))

        f4 = NormalIntegerHyperparameter("param", 0, 10, default_value=3, log=True)
        f4_ = NormalIntegerHyperparameter("param", 0, 10, default_value=3, log=True)
        self.assertEqual(f4, f4_)
        self.assertEqual(
            "param, Type: NormalInteger, Mu: 0 Sigma: 10, Default: 3, "
            "on log-scale", str(f4))

        with pytest.warns(UserWarning, match="Setting quantization < 1 for Integer "
                                             "Hyperparameter 'param' has no effect"):
            f5 = NormalIntegerHyperparameter("param", 0, 10, q=0.1, log=True)
            f5_ = NormalIntegerHyperparameter("param", 0, 10, q=0.1, log=True)
        self.assertEqual(f5, f5_)
        self.assertEqual(
            "param, Type: NormalInteger, Mu: 0 Sigma: 10, Default: 1, "
            "on log-scale", str(f5))

        self.assertNotEqual(f1, f2)
        self.assertNotEqual(f1, "UniformFloat")

        # test that meta-data is stored correctly
        f_meta = NormalIntegerHyperparameter("param", 0, 10, default_value=1, log=True,
                                             meta=dict(self.meta_data))
        self.assertEqual(f_meta.meta, self.meta_data)

        # Test get_size
        for int_hp in (f1, f2, f3, f4, f5):
            self.assertTrue(np.isinf(int_hp.get_size()))

    def test_normalint_legal_float_values(self):
        n_iter = NormalIntegerHyperparameter("n_iter", 0, 1., default_value=2.0)
        self.assertIsInstance(n_iter.default_value, int)
        self.assertRaisesRegex(ValueError, r"For the Integer parameter n_iter, "
                                           r"the value must be an Integer, too."
                                           r" Right now it is a "
                                           r"<(type|class) 'float'>"
                                           r" with value 0.5.",
                               UniformIntegerHyperparameter, "n_iter", 0,
                               1., default_value=0.5)

    def test_normalint_to_uniform(self):
        with pytest.warns(UserWarning, match="Setting quantization < 1 for Integer "
                                             "Hyperparameter 'param' has no effect"):
            f1 = NormalIntegerHyperparameter("param", 0, 10, q=0.1)
        f1_expected = UniformIntegerHyperparameter("param", -30, 30)
        f1_actual = f1.to_uniform()
        self.assertEqual(f1_expected, f1_actual)

    def test_normalint_is_legal(self):
        with pytest.warns(UserWarning, match="Setting quantization < 1 for Integer "
                                             "Hyperparameter 'param' has no effect"):
            f1 = NormalIntegerHyperparameter("param", 0, 10, q=0.1, log=True)
        self.assertFalse(f1.is_legal(3.1))
        self.assertFalse(f1.is_legal(3.0))   # 3.0 behaves like an Integer
        self.assertFalse(f1.is_legal("BlaBlaBla"))
        self.assertTrue(f1.is_legal(2))
        self.assertTrue(f1.is_legal(-15))

        # Test is legal vector
        self.assertTrue(f1.is_legal_vector(1.0))
        self.assertTrue(f1.is_legal_vector(0.0))
        self.assertTrue(f1.is_legal_vector(0))
        self.assertTrue(f1.is_legal_vector(0.3))
        self.assertTrue(f1.is_legal_vector(-0.1))
        self.assertTrue(f1.is_legal_vector(1.1))
        self.assertRaises(TypeError, f1.is_legal_vector, "Hahaha")

<<<<<<< HEAD
    def test_betaint(self):
 # TODO test non-equality
        f1 = BetaIntegerHyperparameter("param", lower=-2.0, upper=2.0, alpha=3.0, beta=1.1)
        f1_ = BetaIntegerHyperparameter("param", lower=-2, upper=2, alpha=3, beta=1.1)
        self.assertEqual(f1, f1_)
        self.assertEqual(
            "param, Type: BetaInteger, Alpha: 3.0 Beta: 1.1, Range: [-2, 2], Default: 2",
            str(f1))

        # test parameters that do not create a legit beta distribution    
        with self.assertRaises(ValueError):
            f1_error_a = BetaIntegerHyperparameter("param", lower=-2, upper=2, alpha=5, beta=-11)
            f1_error_b = BetaIntegerHyperparameter("param", lower=-2, upper=2, alpha=-11, beta=5)
        
        # test parameters that do not yield a finite co-domain
        with self.assertRaises(ValueError):
            f1_error_a = BetaIntegerHyperparameter("param", lower=-2, upper=2, alpha=0.5, beta=11)
            f1_error_b = BetaIntegerHyperparameter("param", lower=-2, upper=2, alpha=11, beta=0.5)
          
        with pytest.warns(UserWarning, match="Setting quantization < 1 for Integer "
                                        "Hyperparameter 'param' has no effect"):
            f2 = BetaIntegerHyperparameter("param", lower=-2, upper=2, alpha=5, beta=11, q=0.1)

        b1 = BetaIntegerHyperparameter("param", lower=-3, upper=10, alpha=3.0, beta=1.0)
        self.assertEqual(b1.get_neighbors(2, rs=np.random.RandomState(42)),
                         [3.0, 4.0, 6.0, 1.0])
        
        b1_ext = BetaIntegerHyperparameter("param", lower=-12.0, upper=12.0, alpha=3.0, beta=1.0)
        self.assertEqual(b1_ext.get_neighbors(12, rs=np.random.RandomState(42)),
                         [11.0, 10.0, 3.0, 4.0])

        b1_log = BetaIntegerHyperparameter("param", lower=1.0, upper=1000.0, alpha=3.0, beta=1.0, log=True)
        self.assertEqual(b1_log.get_neighbors(np.log(1000), rs=np.random.RandomState(42), transform=True),
                         [826, 724, 523, 527])
        self.assertEqual(b1_log.get_neighbors(np.log(1), rs=np.random.RandomState(42), transform=True),
                         [2, 8, 9, 3])
        
        # Test attributes are accessible
        self.assertEqual(f1.name, "param")
        self.assertAlmostEqual(f1.alpha, 3.0)
        self.assertAlmostEqual(f1.beta, 1.1) 
        self.assertAlmostEqual(f1.q, None)
        self.assertEqual(f1.log, False)
        self.assertEqual(f1.default_value, 2)
        # beta parameters are not normalized (as normal parameters are not, either. Not sure if that's best.)
        self.assertEqual(f1.normalized_default_value, 2)
        
        # Test copy
        copy_f1 = copy.copy(f1)

        self.assertEqual(copy_f1.name, f1.name)
        self.assertEqual(copy_f1.alpha, f1.alpha)
        self.assertEqual(copy_f1.beta, f1.beta)
        self.assertEqual(copy_f1.default_value, f1.default_value)

        
        f2 = BetaIntegerHyperparameter("param", lower=-2.0, upper=4.0, alpha=3.0, beta=1.1, q=2)
        f2_ = BetaIntegerHyperparameter("param", lower=-2, upper=4, alpha=3, beta=1.1, q=2)
        self.assertEqual(f2, f2_)
 
        self.assertEqual(
            "param, Type: BetaInteger, Alpha: 3.0 Beta: 1.1, Range: [-2, 4], Default: 4, "
            "Q: 2", str(f2))
        
        f3 = BetaIntegerHyperparameter("param", lower=1, upper=1000, alpha=3.0, beta=2.0, log=True)
        f3_ = BetaIntegerHyperparameter("param", lower=1, upper=1000, alpha=3.0, beta=2.0, log=True)
        self.assertEqual(f3, f3_)
        self.assertEqual(
            "param, Type: BetaInteger, Alpha: 3.0 Beta: 2.0, Range: [1, 1000], Default: 100, "
            "on log-scale", str(f3))

        with self.assertRaises(ValueError):
            f3_error = BetaIntegerHyperparameter("param", lower=-1, upper=10.0, alpha=6.0, beta=2.0, log=True)
        
        with self.assertRaisesRegex(ValueError, "Illegal default value 0"):
            f4_illegal_nolog = BetaIntegerHyperparameter("param", lower=1, upper=10.0, alpha=3.0, beta=2.0, default_value=0, log=False)
        with self.assertRaisesRegex(ValueError, "Illegal default value 0"):
            f4_illegal_log = BetaIntegerHyperparameter("param", lower=1, upper=1000.0, alpha=3.0, beta=2.0, default_value=0, log=True)
        f4_legal_nolog = BetaIntegerHyperparameter("param", lower=1, upper=10.0, alpha=3.0, beta=2.0, default_value=1, log=True)
        f4_legal_log = BetaIntegerHyperparameter("param", lower=1, upper=10.0, alpha=3.0, beta=2.0, default_value=1, log=False)
        
        self.assertAlmostEqual(f4_legal_nolog.default_value, 1)
        self.assertAlmostEqual(f4_legal_log.default_value, 1)
  
        # test that meta-data is stored correctly
        f_meta = BetaFloatHyperparameter("param", lower=1, upper=10.0, alpha=3.0, beta=2.0, log=False, meta=dict(self.meta_data))
        self.assertEqual(f_meta.meta, self.meta_data)
        
        self.assertEqual(f1.get_size(), 5)
        self.assertEqual(f2.get_size(), 4)
        self.assertEqual(f3.get_size(), 1000)

    def test_betaint_legal_float_values(self):
        f1 = BetaIntegerHyperparameter("param", lower=-2.0, upper=2.0, alpha=3.0, beta=1.1)
        self.assertIsInstance(f1.default_value, int)
        self.assertRaisesRegex(ValueError, r"For the Integer parameter param, "
                                           r"the value must be an Integer, too."
                                           r" Right now it is a "
                                           r"<(type|class) 'float'>"
                                           r" with value 0.5.",
                               BetaIntegerHyperparameter, "param", lower=-2.0, upper=2.0, alpha=3.0, beta=1.1, default_value=0.5)

    def test_betaint_to_uniform(self):
        with pytest.warns(UserWarning, match="Setting quantization < 1 for Integer "
                                             "Hyperparameter 'param' has no effect"):
            f1 = BetaIntegerHyperparameter("param", lower=-30, upper=30, alpha=6.0, beta=2, q=0.1)

        f1_expected = UniformIntegerHyperparameter("param", -30, 30, default_value=20)
        f1_actual = f1.to_uniform()
        self.assertEqual(f1_expected, f1_actual)

    def test_betaint_is_legal(self):
        with self.assertRaises(ValueError):
            f1 = BetaIntegerHyperparameter("param", lower=0, upper=30, alpha=6.0, beta=2, log=True)

        f1 = BetaIntegerHyperparameter("param", lower=-5, upper=30, alpha=6.0, beta=2)
        self.assertFalse(f1.is_legal(3.1))
        self.assertFalse(f1.is_legal(3.0))   # 3.0 behaves like an Integer
        self.assertFalse(f1.is_legal("BlaBlaBla"))
        self.assertTrue(f1.is_legal(2))
        self.assertTrue(f1.is_legal(-5))
        self.assertFalse(f1.is_legal(-15))
        
        # Test is legal vector
        self.assertTrue(f1.is_legal_vector(1.0))
        self.assertTrue(f1.is_legal_vector(0.0))
        self.assertTrue(f1.is_legal_vector(0))
        self.assertTrue(f1.is_legal_vector(0.3))
        self.assertTrue(f1.is_legal_vector(-0.1))
        self.assertTrue(f1.is_legal_vector(1.1))
        self.assertRaises(TypeError, f1.is_legal_vector, "Hahaha")

=======
>>>>>>> 812c7c86
    def test_categorical(self):
        # TODO test for inequality
        f1 = CategoricalHyperparameter("param", [0, 1])
        f1_ = CategoricalHyperparameter("param", [0, 1])
        self.assertEqual(f1, f1_)
        self.assertEqual("param, Type: Categorical, Choices: {0, 1}, Default: 0",
                         str(f1))

        # Test attributes are accessible
        self.assertEqual(f1.name, "param")
        self.assertEqual(f1.num_choices, 2)
        self.assertEqual(f1.default_value, 0)
        self.assertEqual(f1.normalized_default_value, 0)
        self.assertTupleEqual(f1.probabilities, (0.5, 0.5))
        
        f2 = CategoricalHyperparameter("param", list(range(0, 1000)))
        f2_ = CategoricalHyperparameter("param", list(range(0, 1000)))
        self.assertEqual(f2, f2_)
        self.assertEqual(
            "param, Type: Categorical, Choices: {%s}, Default: 0" %
            ", ".join([str(choice) for choice in range(0, 1000)]),
            str(f2))

        f3 = CategoricalHyperparameter("param", list(range(0, 999)))
        self.assertNotEqual(f2, f3)

        f4 = CategoricalHyperparameter("param_", list(range(0, 1000)))
        self.assertNotEqual(f2, f4)

        f5 = CategoricalHyperparameter("param", list(range(0, 999)) + [1001])
        self.assertNotEqual(f2, f5)

        f6 = CategoricalHyperparameter("param", ["a", "b"], default_value="b")
        f6_ = CategoricalHyperparameter("param", ["a", "b"], default_value="b")
        self.assertEqual(f6, f6_)
        self.assertEqual("param, Type: Categorical, Choices: {a, b}, Default: b", str(f6))

        self.assertNotEqual(f1, f2)
        self.assertNotEqual(f1, "UniformFloat")

        # Test that order of categoricals does not matter
        f7 = CategoricalHyperparameter("param", ["a", "b"])
        f7_ = CategoricalHyperparameter("param", ["b", "a"])
        assert f7 == f7_

        # test that meta-data is stored correctly
        f_meta = CategoricalHyperparameter("param", ["a", "b"], default_value="a",
                                           meta=dict(self.meta_data))
        self.assertEqual(f_meta.meta, self.meta_data)

        self.assertEqual(f1.get_size(), 2)
        self.assertEqual(f2.get_size(), 1000)
        self.assertEqual(f3.get_size(), 999)
        self.assertEqual(f4.get_size(), 1000)
        self.assertEqual(f5.get_size(), 1000)
        self.assertEqual(f6.get_size(), 2)

    def test_categorical_strings(self):
        f1 = CategoricalHyperparameter("param", ["a", "b"])
        f1_ = CategoricalHyperparameter("param", ["a", "b"])
        self.assertEqual(f1, f1_)
        self.assertEqual("param, Type: Categorical, Choices: {a, b}, Default: a", str(f1))

    def test_categorical_is_legal(self):
        f1 = CategoricalHyperparameter("param", ["a", "b"])
        self.assertTrue(f1.is_legal("a"))
        self.assertTrue(f1.is_legal(u"a"))
        self.assertFalse(f1.is_legal("c"))
        self.assertFalse(f1.is_legal(3))

        # Test is legal vector
        self.assertTrue(f1.is_legal_vector(1.0))
        self.assertTrue(f1.is_legal_vector(0.0))
        self.assertTrue(f1.is_legal_vector(0))
        self.assertFalse(f1.is_legal_vector(0.3))
        self.assertFalse(f1.is_legal_vector(-0.1))
        self.assertRaises(TypeError, f1.is_legal_vector, "Hahaha")

    def test_categorical_choices(self):
        with self.assertRaisesRegex(
            ValueError,
            "Choices for categorical hyperparameters param contain choice 'a' 2 times, "
            "while only a single oocurence is allowed.",
        ):
            CategoricalHyperparameter('param', ['a', 'a'])

        with self.assertRaisesRegex(
            TypeError,
            "Choice 'None' is not supported",
        ):
            CategoricalHyperparameter('param', ['a', None])

    def test_sample_UniformFloatHyperparameter(self):
        # This can sample four distributions
        def sample(hp):
            rs = np.random.RandomState(1)
            counts_per_bin = [0 for i in range(21)]
            for i in range(100000):
                value = hp.sample(rs)
                if hp.log:
                    self.assertLessEqual(value, np.exp(hp._upper))
                    self.assertGreaterEqual(value, np.exp(hp._lower))
                else:
                    self.assertLessEqual(value, hp._upper)
                    self.assertGreaterEqual(value, hp._lower)
                index = int((value - hp.lower) / (hp.upper - hp.lower) * 20)
                counts_per_bin[index] += 1

            self.assertIsInstance(value, float)
            return counts_per_bin

        # Uniform
        hp = UniformFloatHyperparameter("ufhp", 0.5, 2.5)

        counts_per_bin = sample(hp)
        # The 21st bin is only filled if exactly 2.5 is sampled...very rare...
        for bin in counts_per_bin[:-1]:
            self.assertTrue(5200 > bin > 4800)
        self.assertEqual(sample(hp), sample(hp))

        # Quantized Uniform
        hp = UniformFloatHyperparameter("ufhp", 0.0, 1.0, q=0.1)

        counts_per_bin = sample(hp)
        for bin in counts_per_bin[::2]:
            self.assertTrue(9301 > bin > 8700)
        for bin in counts_per_bin[1::2]:
            self.assertEqual(bin, 0)
        self.assertEqual(sample(hp), sample(hp))

        # Log Uniform
        hp = UniformFloatHyperparameter("ufhp", 1.0, np.e ** 2, log=True)

        counts_per_bin = sample(hp)
        # print(counts_per_bin)
        self.assertEqual(counts_per_bin,
                         [14012, 10977, 8809, 7559, 6424, 5706, 5276, 4694,
                          4328, 3928, 3655, 3386, 3253, 2932, 2816, 2727, 2530,
                          2479, 2280, 2229, 0])
        self.assertEqual(sample(hp), sample(hp))

        # Quantized Log-Uniform
        # 7.2 ~ np.round(e * e, 1)
        hp = UniformFloatHyperparameter("ufhp", 1.2, 7.2, q=0.6, log=True)

        counts_per_bin = sample(hp)
        self.assertEqual(counts_per_bin,
                         [24359, 15781, 0, 11635, 0, 0, 9506, 7867, 0, 0, 6763,
                          0, 5919, 0, 5114, 4798, 0, 0, 4339, 0, 3919])
        self.assertEqual(sample(hp), sample(hp))

        # Issue #199
        hp = UniformFloatHyperparameter('uni_float_q', lower=1e-4, upper=1e-1, q=1e-5, log=True)
        self.assertTrue(np.isfinite(hp._lower))
        self.assertTrue(np.isfinite(hp._upper))
        sample(hp)

    def test_sample_NormalFloatHyperparameter(self):
        hp = NormalFloatHyperparameter("nfhp", 0, 1)

        def actual_test():
            rs = np.random.RandomState(1)
            counts_per_bin = [0 for i in range(11)]
            for i in range(100000):
                value = hp.sample(rs)
                index = min(max(int((np.round(value + 0.5)) + 5), 0), 9)
                counts_per_bin[index] += 1

            self.assertEqual([0, 4, 138, 2113, 13394, 34104, 34282, 13683,
                              2136, 146, 0], counts_per_bin)

            self.assertIsInstance(value, float)
            return counts_per_bin

        self.assertEqual(actual_test(), actual_test())

    def test_sample_NormalFloatHyperparameter_with_bounds(self):
        hp = NormalFloatHyperparameter("nfhp", 0, 1, lower=-3, upper=3)

        def actual_test():
            rs = np.random.RandomState(1)
            counts_per_bin = [0 for i in range(11)]
            for i in range(100000):
                value = hp.sample(rs)
                index = min(max(int((np.round(value + 0.5)) + 5), 0), 9)
                counts_per_bin[index] += 1

            self.assertEqual([0, 0, 0, 2184, 13752, 34078, 34139, 13669,
                              2178, 0, 0], counts_per_bin)

            self.assertIsInstance(value, float)
            return counts_per_bin

        self.assertEqual(actual_test(), actual_test())

    def test_sample_BetaFloatHyperparameter(self):
        hp = BetaFloatHyperparameter("bfhp", alpha=8, beta=1.5, lower=-1, upper=10)

        def actual_test():
            rs = np.random.RandomState(1)
            counts_per_bin = [0 for i in range(11)]
            for i in range(1000):
                value = hp.sample(rs)
                index = np.floor(value).astype(int)
                counts_per_bin[index] += 1

            self.assertEqual([0, 2, 2, 4, 15, 39, 101, 193, 289, 355, 0], counts_per_bin)

            self.assertIsInstance(value, float)
            return counts_per_bin

        self.assertEqual(actual_test(), actual_test())

    def test_sample_UniformIntegerHyperparameter(self):
        # TODO: disentangle, actually test _sample and test sample on the
        # base class
        def sample(hp):
            rs = np.random.RandomState(1)
            counts_per_bin = [0 for i in range(21)]
            values = []
            for i in range(100000):
                value = hp.sample(rs)
                values.append(value)
                index = int(float(value - hp.lower) / (hp.upper - hp.lower) * 20)
                counts_per_bin[index] += 1

            self.assertIsInstance(value, int)
            return counts_per_bin

        # Quantized Uniform
        hp = UniformIntegerHyperparameter("uihp", 0, 10)

        counts_per_bin = sample(hp)
        # print(counts_per_bin)
        for bin in counts_per_bin[::2]:
            self.assertTrue(9302 > bin > 8700)
        for bin in counts_per_bin[1::2]:
            self.assertEqual(bin, 0)
        self.assertEqual(sample(hp), sample(hp))

    def test__sample_UniformIntegerHyperparameter(self):
        hp = UniformIntegerHyperparameter("uihp", 0, 10)
        values = []
        rs = np.random.RandomState(1)
        for i in range(100):
            values.append(hp._sample(rs))
        self.assertEqual(len(np.unique(values)), 11)

        hp = UniformIntegerHyperparameter("uihp", 2, 12)
        values = []
        rs = np.random.RandomState(1)
        for i in range(100):
            values.append(hp._sample(rs))
            self.assertGreaterEqual(hp._transform(values[-1]), 2)
            self.assertLessEqual(hp._transform(values[-1]), 12)
        self.assertEqual(len(np.unique(values)), 11)

    def test_quantization_UniformIntegerHyperparameter(self):
        hp = UniformIntegerHyperparameter("uihp", 1, 100, q=3)
        rs = np.random.RandomState()

        sample_one = hp._sample(rs=rs, size=1)
        self.assertIsInstance(obj=sample_one, cls=np.ndarray)
        self.assertEqual(1, sample_one.size)
        self.assertEqual((hp._transform(sample_one) - 1) % 3, 0)
        self.assertGreaterEqual(hp._transform(sample_one), 1)
        self.assertLessEqual(hp._transform(sample_one), 100)

        sample_hundred = hp._sample(rs=rs, size=100)
        self.assertIsInstance(obj=sample_hundred, cls=np.ndarray)
        self.assertEqual(100, sample_hundred.size)
        np.testing.assert_array_equal(
            [(hp._transform(val) - 1) % 3 for val in sample_hundred],
            np.zeros((100,), dtype=int),
        )
        samples_in_original_space = hp._transform(sample_hundred)
        for i in range(100):
            self.assertGreaterEqual(samples_in_original_space[i], 1)
            self.assertLessEqual(samples_in_original_space[i], 100)

    def test_quantization_UniformIntegerHyperparameter_negative(self):
        hp = UniformIntegerHyperparameter("uihp", -2, 100, q=3)
        rs = np.random.RandomState()

        sample_one = hp._sample(rs=rs, size=1)
        self.assertIsInstance(obj=sample_one, cls=np.ndarray)
        self.assertEqual(1, sample_one.size)
        self.assertEqual((hp._transform(sample_one) + 2) % 3, 0)
        self.assertGreaterEqual(hp._transform(sample_one), -2)
        self.assertLessEqual(hp._transform(sample_one), 100)

        sample_hundred = hp._sample(rs=rs, size=100)
        self.assertIsInstance(obj=sample_hundred, cls=np.ndarray)
        self.assertEqual(100, sample_hundred.size)
        np.testing.assert_array_equal(
            [(hp._transform(val) + 2) % 3 for val in sample_hundred],
            np.zeros((100, ), dtype=int),
        )
        samples_in_original_space = hp._transform(sample_hundred)
        for i in range(100):
            self.assertGreaterEqual(samples_in_original_space[i], -2)
            self.assertLessEqual(samples_in_original_space[i], 100)

    def test_illegal_quantization_UniformIntegerHyperparameter(self):
        with self.assertRaisesRegex(
            ValueError,
            r'Upper bound \(4\) - lower bound \(1\) must be a multiple of q \(2\)',
        ):
            UniformIntegerHyperparameter("uihp", 1, 4, q=2)

    def test_quantization_UniformFloatHyperparameter(self):
        hp = UniformFloatHyperparameter("ufhp", 1, 100, q=3)
        rs = np.random.RandomState()

        sample_one = hp._sample(rs=rs, size=1)
        self.assertIsInstance(obj=sample_one, cls=np.ndarray)
        self.assertEqual(1, sample_one.size)
        self.assertEqual((hp._transform(sample_one) - 1) % 3, 0)
        self.assertGreaterEqual(hp._transform(sample_one), 1)
        self.assertLessEqual(hp._transform(sample_one), 100)

        sample_hundred = hp._sample(rs=rs, size=100)
        self.assertIsInstance(obj=sample_hundred, cls=np.ndarray)
        self.assertEqual(100, sample_hundred.size)
        np.testing.assert_array_equal(
            [(hp._transform(val) - 1) % 3 for val in sample_hundred],
            np.zeros((100,), dtype=int),
        )
        samples_in_original_space = hp._transform(sample_hundred)
        for i in range(100):
            self.assertGreaterEqual(samples_in_original_space[i], 1)
            self.assertLessEqual(samples_in_original_space[i], 100)

    def test_quantization_UniformFloatHyperparameter_decimal_numbers(self):
        hp = UniformFloatHyperparameter("ufhp", 1.2, 3.6, q=0.2)
        rs = np.random.RandomState()

        sample_one = hp._sample(rs=rs, size=1)
        self.assertIsInstance(obj=sample_one, cls=np.ndarray)
        self.assertEqual(1, sample_one.size)
        try:
            self.assertAlmostEqual(float(hp._transform(sample_one) + 1.2) % 0.2, 0.0)
        except Exception:
            self.assertAlmostEqual(float(hp._transform(sample_one) + 1.2) % 0.2, 0.2)
        self.assertGreaterEqual(hp._transform(sample_one), 1)
        self.assertLessEqual(hp._transform(sample_one), 100)

    def test_quantization_UniformFloatHyperparameter_decimal_numbers_negative(self):
        hp = UniformFloatHyperparameter("ufhp", -1.2, 1.2, q=0.2)
        rs = np.random.RandomState()

        sample_one = hp._sample(rs=rs, size=1)
        self.assertIsInstance(obj=sample_one, cls=np.ndarray)
        self.assertEqual(1, sample_one.size)
        try:
            self.assertAlmostEqual(float(hp._transform(sample_one) + 1.2) % 0.2, 0.0)
        except Exception:
            self.assertAlmostEqual(float(hp._transform(sample_one) + 1.2) % 0.2, 0.2)
        self.assertGreaterEqual(hp._transform(sample_one), -1.2)
        self.assertLessEqual(hp._transform(sample_one), 1.2)

    def test_sample_NormalIntegerHyperparameter(self):
        def sample(hp):
            lower = -30
            upper = 30
            rs = np.random.RandomState(1)
            counts_per_bin = [0 for i in range(21)]
            for i in range(100000):
                value = hp.sample(rs)
                sample = float(value)
                if sample < lower:
                    sample = lower
                if sample > upper:
                    sample = upper
                index = int((sample - lower) / (upper - lower) * 20)
                counts_per_bin[index] += 1

            self.assertIsInstance(value, int)
            return counts_per_bin

        hp = NormalIntegerHyperparameter("nihp", 0, 10)
        self.assertEqual(sample(hp),
                         [305, 422, 835, 1596, 2682, 4531, 6572, 8670, 10649,
                          11510, 11854, 11223, 9309, 7244, 5155, 3406, 2025,
                          1079, 514, 249, 170])
        self.assertEqual(sample(hp), sample(hp))

    def test__sample_NormalIntegerHyperparameter(self):
        # mean zero, std 1
        hp = NormalIntegerHyperparameter("uihp", 0, 1)
        values = []
        rs = np.random.RandomState(1)
        for i in range(100):
            values.append(hp._sample(rs))
        self.assertEqual(len(np.unique(values)), 5)

    def test_sample_BetaIntegerHyperparameter(self):
        hp = BetaIntegerHyperparameter("bihp", alpha=8, beta=1.5, lower=-1, upper=10)

        def actual_test():
            rs = np.random.RandomState(1)
            counts_per_bin = [0 for i in range(11)]
            for i in range(1000):
                value = hp.sample(rs)
                index = np.floor(value).astype(int)
                counts_per_bin[index] += 1

            self.assertEqual([0, 0, 2, 3, 7, 25, 63, 145, 248, 355, 152], counts_per_bin)

            self.assertIsInstance(value, int)
            return counts_per_bin

        self.assertEqual(actual_test(), actual_test())
        
    def test_sample_CategoricalHyperparameter(self):
        hp = CategoricalHyperparameter("chp", [0, 2, "Bla", u"Blub"])

        def actual_test():
            rs = np.random.RandomState(1)
            counts_per_bin = defaultdict(int)
            for i in range(10000):
                value = hp.sample(rs)
                counts_per_bin[value] += 1
            
            self.assertEqual(
                {0: 2539, 2: 2451, 'Bla': 2549, 'Blub': 2461},
                dict(counts_per_bin.items()))
            return counts_per_bin

        self.assertEqual(actual_test(), actual_test())

    def test_sample_CategoricalHyperparameter_with_weights(self):
        # check also that normalization works
        hp = CategoricalHyperparameter("chp", [0, 2, "Bla", u"Blub", u"Blurp"],
                                       weights=[1, 2, 3, 4, 0])
        np.testing.assert_almost_equal(
            actual=hp.probabilities,
            desired=[0.1, 0.2, 0.3, 0.4, 0],
            decimal=3
        )

        def actual_test():
            rs = np.random.RandomState(1)
            counts_per_bin = defaultdict(int)
            for i in range(10000):
                value = hp.sample(rs)
                counts_per_bin[value] += 1

            self.assertEqual(
                {0: 1003, 2: 2061, 'Bla': 2994, u'Blub': 3942},
                dict(counts_per_bin.items()))
            return counts_per_bin

        self.assertEqual(actual_test(), actual_test())

    def test_categorical_copy_with_weights(self):
        orig_hp = CategoricalHyperparameter(
            name="param",
            choices=[1, 2, 3],
            default_value=2,
            weights=[1, 3, 6]
        )
        copy_hp = copy.copy(orig_hp)

        self.assertEqual(copy_hp.name, orig_hp.name)
        self.assertTupleEqual(copy_hp.choices, orig_hp.choices)
        self.assertEqual(copy_hp.default_value, orig_hp.default_value)
        self.assertEqual(copy_hp.num_choices, orig_hp.num_choices)
        self.assertTupleEqual(copy_hp.probabilities, orig_hp.probabilities)

    def test_categorical_copy_without_weights(self):
        orig_hp = CategoricalHyperparameter(
            name="param",
            choices=[1, 2, 3],
            default_value=2
        )
        copy_hp = copy.copy(orig_hp)

        self.assertEqual(copy_hp.name, orig_hp.name)
        self.assertTupleEqual(copy_hp.choices, orig_hp.choices)
        self.assertEqual(copy_hp.default_value, orig_hp.default_value)
        self.assertEqual(copy_hp.num_choices, orig_hp.num_choices)
<<<<<<< HEAD
        self.assertTupleEqual(copy_hp.probabilities, orig_hp.probabilities)
=======
        self.assertTupleEqual(copy_hp.probabilities, (
            0.3333333333333333, 0.3333333333333333, 0.3333333333333333))
        self.assertTupleEqual(orig_hp.probabilities, (
            0.3333333333333333, 0.3333333333333333, 0.3333333333333333))
>>>>>>> 812c7c86

    def test_categorical_with_weights(self):
        rs = np.random.RandomState()

        cat_hp_str = CategoricalHyperparameter(
            name="param",
            choices=["A", "B", "C"],
            default_value="A",
            weights=[0.1, 0.6, 0.3]
        )
        for _ in range(1000):
            self.assertIn(member=cat_hp_str.sample(rs), container=["A", "B", "C"])

        cat_hp_int = CategoricalHyperparameter(
            name="param",
            choices=[1, 2, 3],
            default_value=2,
            weights=[0.1, 0.3, 0.6]
        )
        for _ in range(1000):
            self.assertIn(member=cat_hp_int.sample(rs), container=[1, 3, 2])

        cat_hp_float = CategoricalHyperparameter(
            name="param",
            choices=[-0.1, 0.0, 0.3],
            default_value=0.3,
            weights=[10, 60, 30]
        )
        for _ in range(1000):
            self.assertIn(member=cat_hp_float.sample(rs), container=[-0.1, 0.0, 0.3])

    def test_categorical_with_some_zero_weights(self):
        # zero weights are okay as long as there is at least one strictly positive weight

        rs = np.random.RandomState()

        cat_hp_str = CategoricalHyperparameter(
            name="param",
            choices=["A", "B", "C"],
            default_value="A",
            weights=[0.1, 0.0, 0.3]
        )
        for _ in range(1000):
            self.assertIn(member=cat_hp_str.sample(rs), container=["A", "C"])
        np.testing.assert_almost_equal(
            actual=cat_hp_str.probabilities,
            desired=[0.25, 0., 0.75],
            decimal=3
        )

        cat_hp_int = CategoricalHyperparameter(
            name="param",
            choices=[1, 2, 3],
            default_value=2,
            weights=[0.1, 0.6, 0.0]
        )
        for _ in range(1000):
            self.assertIn(member=cat_hp_int.sample(rs), container=[1, 2])
        np.testing.assert_almost_equal(
            actual=cat_hp_int.probabilities,
            desired=[0.1429, 0.8571, 0.0],
            decimal=3
        )

        cat_hp_float = CategoricalHyperparameter(
            name="param",
            choices=[-0.1, 0.0, 0.3],
            default_value=0.3,
            weights=[0.0, 0.6, 0.3]
        )
        for _ in range(1000):
            self.assertIn(member=cat_hp_float.sample(rs), container=[0.0, 0.3])
        np.testing.assert_almost_equal(
            actual=cat_hp_float.probabilities,
            desired=[0.00, 0.6667, 0.3333],
            decimal=3
        )

    def test_categorical_with_all_zero_weights(self):
        with self.assertRaisesRegex(ValueError, 'At least one weight has to be strictly positive.'):
            CategoricalHyperparameter(
                name="param",
                choices=["A", "B", "C"],
                default_value="A",
                weights=[0.0, 0.0, 0.0]
            )

    def test_categorical_with_wrong_length_weights(self):
        with self.assertRaisesRegex(
                ValueError,
                'The list of weights and the list of choices are required to be of same length.'):
            CategoricalHyperparameter(
                name="param",
                choices=["A", "B", "C"],
                default_value="A",
                weights=[0.1, 0.3]
            )

        with self.assertRaisesRegex(
                ValueError,
                'The list of weights and the list of choices are required to be of same length.'):
            CategoricalHyperparameter(
                name="param",
                choices=["A", "B", "C"],
                default_value="A",
                weights=[0.1, 0.0, 0.5, 0.3]
            )

    def test_categorical_with_negative_weights(self):
        with self.assertRaisesRegex(ValueError, 'Negative weights are not allowed.'):
            CategoricalHyperparameter(
                name="param",
                choices=["A", "B", "C"],
                default_value="A",
                weights=[0.1, -0.1, 0.3]
            )

    def test_categorical_with_set(self):
        with self.assertRaisesRegex(TypeError, 'Using a set of choices is prohibited.'):
            CategoricalHyperparameter(
                name="param",
                choices={"A", "B", "C"},
                default_value="A",
            )

        with self.assertRaisesRegex(TypeError, 'Using a set of weights is prohibited.'):
            CategoricalHyperparameter(
                name="param",
                choices=["A", "B", "C"],
                default_value="A",
                weights={0.2, 0.6, 0.8},
            )

    def test_log_space_conversion(self):
        lower, upper = 1e-5, 1e5
        hyper = UniformFloatHyperparameter('test', lower=lower, upper=upper, log=True)
        self.assertTrue(hyper.is_legal(hyper._transform(1.)))

        lower, upper = 1e-10, 1e10
        hyper = UniformFloatHyperparameter('test', lower=lower, upper=upper, log=True)
        self.assertTrue(hyper.is_legal(hyper._transform(1.)))

    def test_ordinal_attributes_accessible(self):
        f1 = OrdinalHyperparameter("temp", ["freezing", "cold", "warm", "hot"])
        self.assertEqual(f1.name, "temp")
        self.assertTupleEqual(f1.sequence, ("freezing", "cold", "warm", "hot"))
        self.assertEqual(f1.num_elements, 4)
        self.assertEqual(f1.default_value, "freezing")
        self.assertEqual(f1.normalized_default_value, 0)

    def test_ordinal_is_legal(self):
        f1 = OrdinalHyperparameter("temp",
                                   ["freezing", "cold", "warm", "hot"])
        self.assertTrue(f1.is_legal("warm"))
        self.assertTrue(f1.is_legal(u"freezing"))
        self.assertFalse(f1.is_legal("chill"))
        self.assertFalse(f1.is_legal(2.5))
        self.assertFalse(f1.is_legal("3"))

        # Test is legal vector
        self.assertTrue(f1.is_legal_vector(1.0))
        self.assertTrue(f1.is_legal_vector(0.0))
        self.assertTrue(f1.is_legal_vector(0))
        self.assertTrue(f1.is_legal_vector(3))
        self.assertFalse(f1.is_legal_vector(-0.1))
        self.assertRaises(TypeError, f1.is_legal_vector, "Hahaha")

    def test_ordinal_check_order(self):
        f1 = OrdinalHyperparameter("temp",
                                   ["freezing", "cold", "warm", "hot"])
        self.assertTrue(f1.check_order("freezing", "cold"))
        self.assertTrue(f1.check_order("freezing", "hot"))
        self.assertFalse(f1.check_order("hot", "cold"))
        self.assertFalse(f1.check_order("hot", "warm"))

    def test_ordinal_get_value(self):
        f1 = OrdinalHyperparameter("temp",
                                   ["freezing", "cold", "warm", "hot"])
        self.assertEqual(f1.get_value(3), "hot")
        self.assertNotEqual(f1.get_value(1), "warm")

    def test_ordinal_get_order(self):
        f1 = OrdinalHyperparameter("temp",
                                   ["freezing", "cold", "warm", "hot"])
        self.assertEqual(f1.get_order("warm"), 2)
        self.assertNotEqual(f1.get_order("freezing"), 3)

    def test_ordinal_get_seq_order(self):
        f1 = OrdinalHyperparameter("temp",
                                   ["freezing", "cold", "warm", "hot"])
        self.assertEqual(tuple(f1.get_seq_order()), tuple([0, 1, 2, 3]))

    def test_ordinal_get_neighbors(self):
        f1 = OrdinalHyperparameter("temp",
                                   ["freezing", "cold", "warm", "hot"])
        self.assertEqual(f1.get_neighbors(0, rs=None), [1])
        self.assertEqual(f1.get_neighbors(1, rs=None), [0, 2])
        self.assertEqual(f1.get_neighbors(3, rs=None), [2])
        self.assertEqual(f1.get_neighbors("hot", transform=True, rs=None), ["warm"])
        self.assertEqual(f1.get_neighbors("cold", transform=True, rs=None), ["freezing", "warm"])

    def test_get_num_neighbors(self):
        f1 = OrdinalHyperparameter("temp",
                                   ["freezing", "cold", "warm", "hot"])
        self.assertEqual(f1.get_num_neighbors("freezing"), 1)
        self.assertEqual(f1.get_num_neighbors("hot"), 1)
        self.assertEqual(f1.get_num_neighbors("cold"), 2)

    def test_ordinal_get_size(self):
        f1 = OrdinalHyperparameter("temp", ["freezing", "cold", "warm", "hot"])
        self.assertEqual(f1.get_size(), 4)

    def test_rvs(self):
        f1 = UniformFloatHyperparameter("param", 0, 10)

        # test that returned types are correct
        # if size=None, return a value, but if size=1, return a 1-element array
        self.assertIsInstance(f1.rvs(), float)
        self.assertIsInstance(f1.rvs(size=1), np.ndarray)
        self.assertIsInstance(f1.rvs(size=2), np.ndarray)

        self.assertAlmostEqual(f1.rvs(random_state=100), f1.rvs(random_state=100))
        self.assertAlmostEqual(
            f1.rvs(random_state=100),
            f1.rvs(random_state=np.random.RandomState(100))
        )
        f1.rvs(random_state=np.random)
        f1.rvs(random_state=np.random.default_rng(1))
        self.assertRaises(ValueError, f1.rvs, 1, "a")

    def test_hyperparam_representation(self):
        # Float
        f1 = UniformFloatHyperparameter("param", 1, 100, log=True)
        self.assertEqual(
            "param, Type: UniformFloat, Range: [1.0, 100.0], Default: 10.0, on log-scale",
            repr(f1)
        )
        f2 = NormalFloatHyperparameter("param", 8, 99.1, log=False)
        self.assertEqual(
            "param, Type: NormalFloat, Mu: 8.0 Sigma: 99.1, Default: 8.0",
            repr(f2)
        )
        f3 = NormalFloatHyperparameter("param", 8, 99.1, log=False, lower=1, upper=16)
        self.assertEqual(
            "param, Type: NormalFloat, Mu: 8.0 Sigma: 99.1, Range: [1.0, 16.0], Default: 8.0",
            repr(f3)
        )
        i1 = UniformIntegerHyperparameter("param", 0, 100)
        self.assertEqual(
            "param, Type: UniformInteger, Range: [0, 100], Default: 50",
            repr(i1)
        )
        i2 = NormalIntegerHyperparameter("param", 5, 8)
        self.assertEqual(
            "param, Type: NormalInteger, Mu: 5 Sigma: 8, Default: 5",
            repr(i2)
        )
        i3 = NormalIntegerHyperparameter("param", 5, 8, lower=1, upper=10)
        self.assertEqual(
            "param, Type: NormalInteger, Mu: 5 Sigma: 8, Range: [1, 10], Default: 5",
            repr(i3)
        )
        o1 = OrdinalHyperparameter("temp", ["freezing", "cold", "warm", "hot"])
        self.assertEqual(
            "temp, Type: Ordinal, Sequence: {freezing, cold, warm, hot}, Default: freezing",
            repr(o1)
        )
        c1 = CategoricalHyperparameter("param", [True, False])
        self.assertEqual(
            "param, Type: Categorical, Choices: {True, False}, Default: True",
            repr(c1)
        )<|MERGE_RESOLUTION|>--- conflicted
+++ resolved
@@ -689,7 +689,6 @@
         self.assertTrue(f1.is_legal_vector(1.1))
         self.assertRaises(TypeError, f1.is_legal_vector, "Hahaha")
 
-<<<<<<< HEAD
     def test_betaint(self):
  # TODO test non-equality
         f1 = BetaIntegerHyperparameter("param", lower=-2.0, upper=2.0, alpha=3.0, beta=1.1)
@@ -822,8 +821,6 @@
         self.assertTrue(f1.is_legal_vector(1.1))
         self.assertRaises(TypeError, f1.is_legal_vector, "Hahaha")
 
-=======
->>>>>>> 812c7c86
     def test_categorical(self):
         # TODO test for inequality
         f1 = CategoricalHyperparameter("param", [0, 1])
@@ -1306,14 +1303,10 @@
         self.assertTupleEqual(copy_hp.choices, orig_hp.choices)
         self.assertEqual(copy_hp.default_value, orig_hp.default_value)
         self.assertEqual(copy_hp.num_choices, orig_hp.num_choices)
-<<<<<<< HEAD
-        self.assertTupleEqual(copy_hp.probabilities, orig_hp.probabilities)
-=======
         self.assertTupleEqual(copy_hp.probabilities, (
             0.3333333333333333, 0.3333333333333333, 0.3333333333333333))
         self.assertTupleEqual(orig_hp.probabilities, (
             0.3333333333333333, 0.3333333333333333, 0.3333333333333333))
->>>>>>> 812c7c86
 
     def test_categorical_with_weights(self):
         rs = np.random.RandomState()
