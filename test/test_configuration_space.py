# Copyright (c) 2014-2016, ConfigSpace developers
# Matthias Feurer
# Katharina Eggensperger
# and others (see commit history).
# All rights reserved.
#
# Redistribution and use in source and binary forms, with or without
# modification, are permitted provided that the following conditions are met:
#     * Redistributions of source code must retain the above copyright
#       notice, this list of conditions and the following disclaimer.
#     * Redistributions in binary form must reproduce the above copyright
#       notice, this list of conditions and the following disclaimer in the
#       documentation and/or other materials provided with the distribution.
#     * Neither the name of the <organization> nor the
#       names of its contributors may be used to endorse or promote products
#       derived from this software without specific prior written permission.
#
# THIS SOFTWARE IS PROVIDED BY THE COPYRIGHT HOLDERS AND CONTRIBUTORS "AS IS" AND
# ANY EXPRESS OR IMPLIED WARRANTIES, INCLUDING, BUT NOT LIMITED TO, THE IMPLIED
# WARRANTIES OF MERCHANTABILITY AND FITNESS FOR A PARTICULAR PURPOSE ARE
# DISCLAIMED. IN NO EVENT SHALL <COPYRIGHT HOLDER> BE LIABLE FOR ANY
# DIRECT, INDIRECT, INCIDENTAL, SPECIAL, EXEMPLARY, OR CONSEQUENTIAL DAMAGES
# (INCLUDING, BUT NOT LIMITED TO, PROCUREMENT OF SUBSTITUTE GOODS OR SERVICES;
# LOSS OF USE, DATA, OR PROFITS; OR BUSINESS INTERRUPTION) HOWEVER CAUSED AND
# ON ANY THEORY OF LIABILITY, WHETHER IN CONTRACT, STRICT LIABILITY, OR TORT
# (INCLUDING NEGLIGENCE OR OTHERWISE) ARISING IN ANY WAY OUT OF THE USE OF THIS
# SOFTWARE, EVEN IF ADVISED OF THE POSSIBILITY OF SUCH DAMAGE.

from collections import OrderedDict
from itertools import product
import json
import sys
import unittest

import numpy as np

from ConfigSpace import (ConfigurationSpace,
                         Configuration, CategoricalHyperparameter, UniformIntegerHyperparameter,
                         Constant, EqualsCondition, NotEqualsCondition, InCondition,
                         AndConjunction, OrConjunction, ForbiddenEqualsClause,
                         ForbiddenAndConjunction)
from ConfigSpace.hyperparameters import (UniformFloatHyperparameter,
                                         NormalFloatHyperparameter,
                                         NormalIntegerHyperparameter,
                                         OrdinalHyperparameter)
from ConfigSpace.exceptions import ForbiddenValueError


def byteify(input):
    if sys.version_info >= (3, 0):
        return input

    # From http://stackoverflow.com/a/13105359/4636294
    if isinstance(input, dict):
        return {byteify(key): byteify(value)
                for key, value in input.iteritems()}
    elif isinstance(input, list):
        return [byteify(element) for element in input]
    elif isinstance(input, str):
        return input.encode('utf-8')
    else:
        return input


class TestConfigurationSpace(unittest.TestCase):
    # TODO generalize a few simple configuration spaces which are used over
    # and over again throughout this test suite
    # TODO make sure that every function here tests one aspect of the
    # configuration space object!
    def test_add_hyperparameter(self):
        cs = ConfigurationSpace()
        hp = UniformIntegerHyperparameter("name", 0, 10)
        cs.add_hyperparameter(hp)

    def test_add_non_hyperparameter(self):
        cs = ConfigurationSpace()
        non_hp = unittest.TestSuite()
        self.assertRaises(TypeError, cs.add_hyperparameter, non_hp)

    def test_add_hyperparameters_with_equal_names(self):
        cs = ConfigurationSpace()
        hp = UniformIntegerHyperparameter("name", 0, 10)
        cs.add_hyperparameter(hp)
        self.assertRaisesRegex(ValueError,
                               "Hyperparameter 'name' is already in the "
                               "configuration space.",
                               cs.add_hyperparameter, hp)

    def test_illegal_default_configuration(self):
        cs = ConfigurationSpace()
        hp1 = CategoricalHyperparameter("loss", ["l1", "l2"], default_value='l1')
        hp2 = CategoricalHyperparameter("penalty", ["l1", "l2"], default_value='l1')
        cs.add_hyperparameter(hp1)
        cs.add_hyperparameter(hp2)
        forb1 = ForbiddenEqualsClause(hp1, "l1")
        forb2 = ForbiddenEqualsClause(hp2, "l1")
        forb3 = ForbiddenAndConjunction(forb1, forb2)
        # cs.add_forbidden_clause(forb3)
        self.assertRaisesRegex(
            ValueError,
            r"Given vector violates forbidden clause \(Forbidden: loss == \'l1\' && "
            r"Forbidden: penalty == \'l1\'\)",
            cs.add_forbidden_clause,
            forb3,
        )

    def test_meta_data_stored(self):
        meta_data = {'additional': 'meta-data',
                     'useful': 'for integrations',
                     'input_id': 42}
        cs = ConfigurationSpace(meta=dict(meta_data))
        self.assertEqual(cs.meta, meta_data)

    def test_add_non_condition(self):
        cs = ConfigurationSpace()
        non_cond = unittest.TestSuite()
        self.assertRaises(TypeError, cs.add_condition, non_cond)

    def test_hyperparameters_with_valid_condition(self):
        cs = ConfigurationSpace()
        hp1 = CategoricalHyperparameter("parent", [0, 1])
        cs.add_hyperparameter(hp1)
        hp2 = UniformIntegerHyperparameter("child", 0, 10)
        cs.add_hyperparameter(hp2)
        cond = EqualsCondition(hp2, hp1, 0)
        cs.add_condition(cond)
        self.assertEqual(len(cs._hyperparameters), 2)

    def test_condition_without_added_hyperparameters(self):
        cs = ConfigurationSpace()
        hp1 = CategoricalHyperparameter("parent", [0, 1])
        hp2 = UniformIntegerHyperparameter("child", 0, 10)
        cond = EqualsCondition(hp2, hp1, 0)
        self.assertRaisesRegex(ValueError, "Child hyperparameter 'child' not "
                               "in configuration space.", cs.add_condition,
                               cond)
        cs.add_hyperparameter(hp1)
        self.assertRaisesRegex(ValueError, "Child hyperparameter 'child' not "
                               "in configuration space.", cs.add_condition,
                               cond)

        # Test also the parent hyperparameter
        cs2 = ConfigurationSpace()
        cs2.add_hyperparameter(hp2)
        self.assertRaisesRegex(ValueError, "Parent hyperparameter 'parent' "
                               "not in configuration space.",
                               cs2.add_condition, cond)

    def test_condition_with_cycles(self):
        cs = ConfigurationSpace()
        hp1 = CategoricalHyperparameter("parent", [0, 1])
        cs.add_hyperparameter(hp1)
        hp2 = UniformIntegerHyperparameter("child", 0, 10)
        cs.add_hyperparameter(hp2)
        cond1 = EqualsCondition(hp2, hp1, 0)
        cs.add_condition(cond1)
        cond2 = EqualsCondition(hp1, hp2, 0)
        self.assertRaisesRegex(ValueError, r"Hyperparameter configuration "
                               r"contains a cycle \[\['child', 'parent'\]\]",
                               cs.add_condition, cond2)

    def test_add_conjunction(self):
        hp1 = CategoricalHyperparameter("input1", [0, 1])
        hp2 = CategoricalHyperparameter("input2", [0, 1])
        hp3 = CategoricalHyperparameter("input3", [0, 1])
        hp4 = Constant("And", "True")

        cond1 = EqualsCondition(hp4, hp1, 1)
        cond2 = EqualsCondition(hp4, hp2, 1)
        cond3 = EqualsCondition(hp4, hp3, 1)

        andconj1 = AndConjunction(cond1, cond2, cond3)

        cs = ConfigurationSpace()
        cs.add_hyperparameter(hp1)
        cs.add_hyperparameter(hp2)
        cs.add_hyperparameter(hp3)
        cs.add_hyperparameter(hp4)

        cs.add_condition(andconj1)
        self.assertNotIn(hp4, cs.get_all_unconditional_hyperparameters())

    def test_add_second_condition_wo_conjunction(self):
        hp1 = CategoricalHyperparameter("input1", [0, 1])
        hp2 = CategoricalHyperparameter("input2", [0, 1])
        hp3 = Constant("And", "True")

        cond1 = EqualsCondition(hp3, hp1, 1)
        cond2 = EqualsCondition(hp3, hp2, 1)

        cs = ConfigurationSpace()
        cs.add_hyperparameter(hp1)
        cs.add_hyperparameter(hp2)
        cs.add_hyperparameter(hp3)

        cs.add_condition(cond1)
        self.assertRaisesRegex(ValueError,
                               r"Adding a second condition \(different\) for a "
                               r"hyperparameter is ambigouos and "
                               r"therefore forbidden. Add a conjunction "
                               r"instead!",
                               cs.add_condition, cond2)

    def test_add_forbidden_clause(self):
        cs = ConfigurationSpace()
        hp1 = CategoricalHyperparameter("input1", [0, 1])
        cs.add_hyperparameter(hp1)
        forb = ForbiddenEqualsClause(hp1, 1)
        # TODO add checking whether a forbidden clause makes sense at all
        cs.add_forbidden_clause(forb)
        # TODO add something to properly retrieve the forbidden clauses
        self.assertEqual(str(cs), "Configuration space object:\n  "
                                  "Hyperparameters:\n    input1, "
                                  "Type: Categorical, Choices: {0, 1}, "
                                  "Default: 0\n"
                                  "  Forbidden Clauses:\n"
                                  "    Forbidden: input1 == 1\n")

    def test_add_forbidden_illegal(self):
        cs = ConfigurationSpace()
        hp = CategoricalHyperparameter("input1", [0, 1])
        forb = ForbiddenEqualsClause(hp, 1)
        self.assertRaisesRegex(
            ValueError,
            "Cannot add clause '%s'" % forb,
            cs.add_forbidden_clause,
            forb,
        )

        forb2 = ForbiddenEqualsClause(hp, 0)
        self.assertRaisesRegex(
            ValueError,
            "Cannot add clause '%s'" % forb,
            cs.add_forbidden_clauses,
            [forb, forb2],
        )

    def test_add_configuration_space(self):
        cs = ConfigurationSpace()
        hp1 = cs.add_hyperparameter(CategoricalHyperparameter("input1", [0, 1]))
        cs.add_forbidden_clause(ForbiddenEqualsClause(hp1, 1))
        hp2 = cs.add_hyperparameter(UniformIntegerHyperparameter("child", 0, 10))
        cs.add_condition(EqualsCondition(hp2, hp1, 0))
        cs2 = ConfigurationSpace()
        cs2.add_configuration_space('prefix', cs, delimiter='__')
        self.assertEqual(str(cs2), '''Configuration space object:
  Hyperparameters:
    prefix__child, Type: UniformInteger, Range: [0, 10], Default: 5
    prefix__input1, Type: Categorical, Choices: {0, 1}, Default: 0
  Conditions:
    prefix__child | prefix__input1 == 0
  Forbidden Clauses:
    Forbidden: prefix__input1 == 1
''')

    def test_add_configuration_space_conjunctions(self):
        cs1 = ConfigurationSpace()
        cs2 = ConfigurationSpace()

        hp1 = cs1.add_hyperparameter(CategoricalHyperparameter("input1", [0, 1]))
        hp2 = cs1.add_hyperparameter(CategoricalHyperparameter("input2", [0, 1]))
        hp3 = cs1.add_hyperparameter(UniformIntegerHyperparameter("child1", 0, 10))
        hp4 = cs1.add_hyperparameter(UniformIntegerHyperparameter("child2", 0, 10))

        cond1 = EqualsCondition(hp2, hp3, 0)
        cond2 = EqualsCondition(hp1, hp3, 5)
        cond3 = EqualsCondition(hp1, hp4, 1)
        andCond = AndConjunction(cond2, cond3)

        cs1.add_conditions([cond1, andCond])
        cs2.add_configuration_space(prefix='test', configuration_space=cs1)

        self.assertEqual(str(cs2).count('test:'), 10)
        # Check that they're equal except for the "test:" prefix
        self.assertEqual(str(cs1), str(cs2).replace('test:', ''))

    def test_add_conditions(self):
        cs1 = ConfigurationSpace()
        cs2 = ConfigurationSpace()

        hp1 = cs1.add_hyperparameter(CategoricalHyperparameter("input1", [0, 1]))
        cs2.add_hyperparameter(hp1)
        hp2 = cs1.add_hyperparameter(CategoricalHyperparameter("input2", [0, 1]))
        cs2.add_hyperparameter(hp2)
        hp3 = cs1.add_hyperparameter(UniformIntegerHyperparameter("child1", 0, 10))
        cs2.add_hyperparameter(hp3)
        hp4 = cs1.add_hyperparameter(UniformIntegerHyperparameter("child2", 0, 10))
        cs2.add_hyperparameter(hp4)

        cond1 = EqualsCondition(hp2, hp3, 0)
        cond2 = EqualsCondition(hp1, hp3, 5)
        cond3 = EqualsCondition(hp1, hp4, 1)
        andCond = AndConjunction(cond2, cond3)

        cs1.add_conditions([cond1, andCond])
        cs2.add_condition(cond1)
        cs2.add_condition(andCond)

        self.assertEqual(str(cs1), str(cs2))

    def test_get_hyperparamforbidden_clauseseters(self):
        cs = ConfigurationSpace()
        self.assertEqual(0, len(cs.get_hyperparameters()))
        hp1 = CategoricalHyperparameter("parent", [0, 1])
        cs.add_hyperparameter(hp1)
        self.assertEqual([hp1], cs.get_hyperparameters())
        hp2 = UniformIntegerHyperparameter("child", 0, 10)
        cs.add_hyperparameter(hp2)
        cond1 = EqualsCondition(hp2, hp1, 1)
        cs.add_condition(cond1)
        self.assertEqual([hp1, hp2], cs.get_hyperparameters())
        # TODO: I need more tests for the topological sort!
        self.assertEqual([hp1, hp2], cs.get_hyperparameters())

    def test_get_hyperparameters_topological_sort_simple(self):
        for iteration in range(10):
            cs = ConfigurationSpace()
            hp1 = CategoricalHyperparameter("parent", [0, 1])
            cs.add_hyperparameter(hp1)
            hp2 = UniformIntegerHyperparameter("child", 0, 10)
            cs.add_hyperparameter(hp2)
            cond1 = EqualsCondition(hp2, hp1, 0)
            cs.add_condition(cond1)
            # This automatically checks the configuration!
            Configuration(cs, dict(parent=0, child=5))

    def test_get_hyperparameters_topological_sort(self):
        # and now for something more complicated
        cs = ConfigurationSpace()
        hp1 = CategoricalHyperparameter("input1", [0, 1])
        hp2 = CategoricalHyperparameter("input2", [0, 1])
        hp3 = CategoricalHyperparameter("input3", [0, 1])
        hp4 = CategoricalHyperparameter("input4", [0, 1])
        hp5 = CategoricalHyperparameter("input5", [0, 1])
        hp6 = Constant("AND", "True")
        # More top-level hyperparameters
        hp7 = CategoricalHyperparameter("input7", [0, 1])
        # Somewhat shuffled
        hyperparameters = [hp1, hp2, hp3, hp4, hp5, hp6, hp7]

        for hp in hyperparameters:
            cs.add_hyperparameter(hp)

        cond1 = EqualsCondition(hp6, hp1, 1)
        cond2 = NotEqualsCondition(hp6, hp2, 1)
        cond3 = InCondition(hp6, hp3, [1])
        cond4 = EqualsCondition(hp5, hp3, 1)
        cond5 = EqualsCondition(hp4, hp5, 1)
        cond6 = EqualsCondition(hp6, hp4, 1)
        cond7 = EqualsCondition(hp6, hp5, 1)

        conj1 = AndConjunction(cond1, cond2)
        conj2 = OrConjunction(conj1, cond3)
        conj3 = AndConjunction(conj2, cond6, cond7)

        cs.add_condition(cond4)
        hps = cs.get_hyperparameters()
        # AND is moved to the front because of alphabetical sorting
        for hp, idx in zip(hyperparameters, [1, 2, 3, 4, 6, 0, 5]):
            self.assertEqual(hps.index(hp), idx)
            self.assertEqual(cs._hyperparameter_idx[hp.name], idx)
            self.assertEqual(cs._idx_to_hyperparameter[idx], hp.name)

        cs.add_condition(cond5)
        hps = cs.get_hyperparameters()
        for hp, idx in zip(hyperparameters, [1, 2, 3, 6, 5, 0, 4]):
            self.assertEqual(hps.index(hp), idx)
            self.assertEqual(cs._hyperparameter_idx[hp.name], idx)
            self.assertEqual(cs._idx_to_hyperparameter[idx], hp.name)

        cs.add_condition(conj3)
        hps = cs.get_hyperparameters()
        # print(hps, hyperparameters)
        for hp, idx in zip(hyperparameters, [0, 1, 2, 5, 4, 6, 3]):
            # print(hp, idx)
            self.assertEqual(hps.index(hp), idx)
            self.assertEqual(cs._hyperparameter_idx[hp.name], idx)
        self.assertEqual(cs._idx_to_hyperparameter[idx], hp.name)

    def test_get_hyperparameter(self):
        cs = ConfigurationSpace()
        hp1 = CategoricalHyperparameter("parent", [0, 1])
        cs.add_hyperparameter(hp1)
        hp2 = UniformIntegerHyperparameter("child", 0, 10)
        cs.add_hyperparameter(hp2)

        retval = cs.get_hyperparameter("parent")
        self.assertEqual(hp1, retval)
        retval = cs.get_hyperparameter("child")
        self.assertEqual(hp2, retval)
        self.assertRaises(KeyError, cs.get_hyperparameter, "grandfather")

    def test_get_conditions(self):
        cs = ConfigurationSpace()
        hp1 = CategoricalHyperparameter("parent", [0, 1])
        cs.add_hyperparameter(hp1)
        hp2 = UniformIntegerHyperparameter("child", 0, 10)
        cs.add_hyperparameter(hp2)
        self.assertEqual([], cs.get_conditions())
        cond1 = EqualsCondition(hp2, hp1, 0)
        cs.add_condition(cond1)
        self.assertEqual([cond1], cs.get_conditions())

    def test_get_parent_and_chil_conditions_of(self):
        cs = ConfigurationSpace()
        hp1 = CategoricalHyperparameter("parent", [0, 1])
        cs.add_hyperparameter(hp1)
        hp2 = UniformIntegerHyperparameter("child", 0, 10)
        cs.add_hyperparameter(hp2)
        cond1 = EqualsCondition(hp2, hp1, 0)
        cs.add_condition(cond1)

        self.assertEqual([cond1], cs.get_parent_conditions_of(hp2.name))
        self.assertEqual([cond1], cs.get_parent_conditions_of(hp2))
        self.assertEqual([cond1], cs.get_child_conditions_of(hp1.name))
        self.assertEqual([cond1], cs.get_child_conditions_of(hp1))

        self.assertRaisesRegex(KeyError,
                               "Hyperparameter 'Foo' does not exist in this "
                               "configuration space.", cs.get_parents_of,
                               "Foo")
        self.assertRaisesRegex(KeyError,
                               "Hyperparameter 'Foo' does not exist in this "
                               "configuration space.", cs.get_children_of,
                               "Foo")

    def test_get_parent_and_children_of(self):
        cs = ConfigurationSpace()
        hp1 = CategoricalHyperparameter("parent", [0, 1])
        cs.add_hyperparameter(hp1)
        hp2 = UniformIntegerHyperparameter("child", 0, 10)
        cs.add_hyperparameter(hp2)
        cond1 = EqualsCondition(hp2, hp1, 0)
        cs.add_condition(cond1)

        self.assertEqual([hp1], cs.get_parents_of(hp2.name))
        self.assertEqual([hp1], cs.get_parents_of(hp2))
        self.assertEqual([hp2], cs.get_children_of(hp1.name))
        self.assertEqual([hp2], cs.get_children_of(hp1))

        self.assertRaisesRegex(KeyError,
                               "Hyperparameter 'Foo' does not exist in this "
                               "configuration space.", cs.get_parents_of,
                               "Foo")
        self.assertRaisesRegex(KeyError,
                               "Hyperparameter 'Foo' does not exist in this "
                               "configuration space.", cs.get_children_of,
                               "Foo")

    def test_check_configuration_input_checking(self):
        cs = ConfigurationSpace()
        self.assertRaisesRegex(
            TypeError,
            r"The method check_configuration must be called with an instance of %s. "
            r"Your input was of type %s" % (Configuration, type("String")),
            cs.check_configuration, "String",
        )
        # For the check configuration method with vector representation
        self.assertRaisesRegex(
            TypeError,
            r"The method check_configuration must be called with an instance of "
            r"np.ndarray Your input was of type %s" % (type("String")),
            cs.check_configuration_vector_representation, "String",
        )

    def test_check_configuration(self):
        # TODO this is only a smoke test
        # TODO actually, this rather tests the evaluate methods in the
        # conditions module!
        cs = ConfigurationSpace()
        hp1 = CategoricalHyperparameter("parent", [0, 1])
        cs.add_hyperparameter(hp1)
        hp2 = UniformIntegerHyperparameter("child", 0, 10)
        cs.add_hyperparameter(hp2)
        cond1 = EqualsCondition(hp2, hp1, 0)
        cs.add_condition(cond1)
        # This automatically checks the configuration!
        Configuration(cs, dict(parent=0, child=5))

        # and now for something more complicated
        cs = ConfigurationSpace()
        hp1 = CategoricalHyperparameter("input1", [0, 1])
        cs.add_hyperparameter(hp1)
        hp2 = CategoricalHyperparameter("input2", [0, 1])
        cs.add_hyperparameter(hp2)
        hp3 = CategoricalHyperparameter("input3", [0, 1])
        cs.add_hyperparameter(hp3)
        hp4 = CategoricalHyperparameter("input4", [0, 1])
        cs.add_hyperparameter(hp4)
        hp5 = CategoricalHyperparameter("input5", [0, 1])
        cs.add_hyperparameter(hp5)
        hp6 = Constant("AND", "True")
        cs.add_hyperparameter(hp6)

        cond1 = EqualsCondition(hp6, hp1, 1)
        cond2 = NotEqualsCondition(hp6, hp2, 1)
        cond3 = InCondition(hp6, hp3, [1])
        cond4 = EqualsCondition(hp6, hp4, 1)
        cond5 = EqualsCondition(hp6, hp5, 1)

        conj1 = AndConjunction(cond1, cond2)
        conj2 = OrConjunction(conj1, cond3)
        conj3 = AndConjunction(conj2, cond4, cond5)
        cs.add_condition(conj3)

        expected_outcomes = [False, False, False, False, False,
                             False, False, True, False, False,
                             False, False, False, False, False,
                             True, False, False, False, True,
                             False, False, False, True, False,
                             False, False, False, False, False,
                             False, True]

        for idx, values in enumerate(product([0, 1], repeat=5)):
            # The hyperparameters aren't sorted, but the test assumes them to
            #  be sorted.
            hyperparameters = sorted(cs.get_hyperparameters(),
                                     key=lambda t: t.name)
            instantiations = {hyperparameters[jdx + 1].name: values[jdx]
                              for jdx in range(len(values))}

            evaluation = conj3.evaluate(instantiations)
            self.assertEqual(expected_outcomes[idx], evaluation)

            if not evaluation:
                self.assertRaisesRegex(
                    ValueError,
                    r"Inactive hyperparameter 'AND' must "
                    r"not be specified, but has the vector value: "
                    r"'0.0'.",
                    Configuration, cs, values={
                        "input1": values[0],
                        "input2": values[1],
                        "input3": values[2],
                        "input4": values[3],
                        "input5": values[4],
                        "AND": "True",
                    },
                )
            else:
                Configuration(
                    cs,
                    values={
                        "input1": values[0],
                        "input2": values[1],
                        "input3": values[2],
                        "input4": values[3],
                        "input5": values[4],
                        "AND": "True",
                    },
                )

    def test_check_configuration2(self):
        # Test that hyperparameters which are not active must not be set and
        # that evaluating forbidden clauses does not choke on missing
        # hyperparameters
        cs = ConfigurationSpace()
        classifier = CategoricalHyperparameter("classifier", ["k_nearest_neighbors", "extra_trees"])
        metric = CategoricalHyperparameter("metric", ["minkowski", "other"])
        p = CategoricalHyperparameter("k_nearest_neighbors:p", [1, 2])
        metric_depends_on_classifier = EqualsCondition(metric, classifier,
                                                       "k_nearest_neighbors")
        p_depends_on_metric = EqualsCondition(p, metric, "minkowski")
        cs.add_hyperparameter(metric)
        cs.add_hyperparameter(p)
        cs.add_hyperparameter(classifier)
        cs.add_condition(metric_depends_on_classifier)
        cs.add_condition(p_depends_on_metric)

        forbidden = ForbiddenEqualsClause(metric, "other")
        cs.add_forbidden_clause(forbidden)

        configuration = Configuration(cs, dict(classifier="extra_trees"))

        # check backward compatibility with checking configurations instead of vectors
        cs.check_configuration(configuration)

    def test_check_forbidden_with_sampled_vector_configuration(self):
        cs = ConfigurationSpace()
        metric = CategoricalHyperparameter("metric", ["minkowski", "other"])
        cs.add_hyperparameter(metric)

        forbidden = ForbiddenEqualsClause(metric, "other")
        cs.add_forbidden_clause(forbidden)
        configuration = Configuration(cs, vector=np.ones(1, dtype=float))
        self.assertRaisesRegex(ValueError, "violates forbidden clause",
                               cs._check_forbidden, configuration.get_array())

    def test_eq(self):
        # Compare empty configuration spaces
        cs1 = ConfigurationSpace()
        cs2 = ConfigurationSpace()
        self.assertEqual(cs1, cs2)

        # Compare to something which isn't a configuration space
        self.assertTrue(not (cs1 == "ConfigurationSpace"))

        # Compare to equal configuration spaces
        hp1 = CategoricalHyperparameter("parent", [0, 1])
        hp2 = UniformIntegerHyperparameter("child", 0, 10)
        hp3 = UniformIntegerHyperparameter("friend", 0, 5)
        cond1 = EqualsCondition(hp2, hp1, 0)
        cs1.add_hyperparameter(hp1)
        cs1.add_hyperparameter(hp2)
        cs1.add_condition(cond1)
        cs2.add_hyperparameter(hp1)
        cs2.add_hyperparameter(hp2)
        cs2.add_condition(cond1)
        self.assertEqual(cs1, cs2)
        cs1.add_hyperparameter(hp3)
        self.assertFalse(cs1 == cs2)

    def test_neq(self):
        cs1 = ConfigurationSpace()
        self.assertNotEqual(cs1, "ConfigurationSpace")

    def test_repr(self):
        cs1 = ConfigurationSpace()
        retval = cs1.__str__()
        self.assertEqual("Configuration space object:\n  Hyperparameters:\n",
                         retval)

        hp1 = CategoricalHyperparameter("parent", [0, 1])
        cs1.add_hyperparameter(hp1)
        retval = cs1.__str__()
        self.assertEqual("Configuration space object:\n  Hyperparameters:\n"
                         "    %s\n" % str(hp1), retval)

        hp2 = UniformIntegerHyperparameter("child", 0, 10)
        cond1 = EqualsCondition(hp2, hp1, 0)
        cs1.add_hyperparameter(hp2)
        cs1.add_condition(cond1)
        retval = cs1.__str__()
        self.assertEqual("Configuration space object:\n  Hyperparameters:\n"
                         "    %s\n    %s\n  Conditions:\n    %s\n" %
                         (str(hp2), str(hp1), str(cond1)), retval)

    def test_sample_configuration(self):
        cs = ConfigurationSpace()
        hp1 = CategoricalHyperparameter("parent", [0, 1])
        cs.add_hyperparameter(hp1)
        hp2 = UniformIntegerHyperparameter("child", 0, 10)
        cs.add_hyperparameter(hp2)
        cond1 = EqualsCondition(hp2, hp1, 0)
        cs.add_condition(cond1)
        # This automatically checks the configuration!
        Configuration(cs, dict(parent=0, child=5))

        # and now for something more complicated
        cs = ConfigurationSpace(seed=1)
        hp1 = CategoricalHyperparameter("input1", [0, 1])
        cs.add_hyperparameter(hp1)
        hp2 = CategoricalHyperparameter("input2", [0, 1])
        cs.add_hyperparameter(hp2)
        hp3 = CategoricalHyperparameter("input3", [0, 1])
        cs.add_hyperparameter(hp3)
        hp4 = CategoricalHyperparameter("input4", [0, 1])
        cs.add_hyperparameter(hp4)
        hp5 = CategoricalHyperparameter("input5", [0, 1])
        cs.add_hyperparameter(hp5)
        hp6 = Constant("AND", "True")
        cs.add_hyperparameter(hp6)

        cond1 = EqualsCondition(hp6, hp1, 1)
        cond2 = NotEqualsCondition(hp6, hp2, 1)
        cond3 = InCondition(hp6, hp3, [1])
        cond4 = EqualsCondition(hp5, hp3, 1)
        cond5 = EqualsCondition(hp4, hp5, 1)
        cond6 = EqualsCondition(hp6, hp4, 1)
        cond7 = EqualsCondition(hp6, hp5, 1)

        conj1 = AndConjunction(cond1, cond2)
        conj2 = OrConjunction(conj1, cond3)
        conj3 = AndConjunction(conj2, cond6, cond7)
        cs.add_condition(cond4)
        cs.add_condition(cond5)
        cs.add_condition(conj3)

        samples = []
        for i in range(5):
            cs.seed(1)
            samples.append([])
            for j in range(100):
                sample = cs.sample_configuration()
                samples[-1].append(sample)

            if i > 0:
                for j in range(100):
                    self.assertEqual(samples[-1][j], samples[-2][j])

    def test_sample_configuration_with_or_conjunction(self):
        cs = ConfigurationSpace(seed=1)

        hyper_params = {}
        hyper_params["hp5"] = CategoricalHyperparameter("hp5", ['0', '1', '2'])
        hyper_params["hp7"] = CategoricalHyperparameter("hp7", ['3', '4', '5'])
        hyper_params["hp8"] = CategoricalHyperparameter("hp8", ['6', '7', '8'])
        for key in hyper_params:
            cs.add_hyperparameter(hyper_params[key])

        cs.add_condition(InCondition(hyper_params["hp5"], hyper_params["hp8"], ['6']))

        cs.add_condition(
            OrConjunction(
                InCondition(hyper_params["hp7"], hyper_params["hp8"], ['7']),
                InCondition(hyper_params["hp7"], hyper_params["hp5"], ['1'])))

        for cfg, fixture in zip(
<<<<<<< HEAD
                cs.sample_configuration(10),
                [[1, np.NaN, 2], [2, np.NaN, np.NaN], [0, 0, np.NaN], [0, 2, np.NaN], [0, 0, np.NaN]]
=======
            cs.sample_configuration(10),
            [[1, np.NaN, 2], [2, np.NaN, np.NaN], [0, 0, np.NaN], [0, 2, np.NaN], [0, 0, np.NaN]]
>>>>>>> 2fb44016
        ):
            np.testing.assert_array_almost_equal(cfg.get_array(), fixture)

    def test_sample_wrong_argument(self):
        cs = ConfigurationSpace()
        self.assertRaisesRegex(TypeError,
                               "Argument size must be of type int, but is "
                               "<class 'float'>", cs.sample_configuration, 1.2)

    def test_sample_no_configuration(self):
        cs = ConfigurationSpace()
        rval = cs.sample_configuration(size=0)
        self.assertEqual(len(rval), 0)

    def test_subspace_switches(self):
        # create a switch to select one of two algorithms
        algo_switch = CategoricalHyperparameter(
            name="switch",
            choices=["algo1", "algo2"],
            weights=[0.25, 0.75],
            default_value="algo1"
        )

        # create sub-configuration space for algorithm 1
        algo1_cs = ConfigurationSpace()
        hp1 = CategoricalHyperparameter(
            name="algo1_param1", choices=["A", "B"], weights=[0.3, 0.7], default_value="B")
        algo1_cs.add_hyperparameter(hp1)

        # create sub-configuration space for algorithm 2
        algo2_cs = ConfigurationSpace()
        hp2 = CategoricalHyperparameter(name="algo2_param1", choices=["X", "Y"], default_value="Y")
        algo2_cs.add_hyperparameter(hp2)

        # create a configuration space and populate it with both the switch
        # and the two sub-configuration spaces
        cs = ConfigurationSpace()
        cs.add_hyperparameter(algo_switch)
        cs.add_configuration_space(
            prefix="algo1_subspace",
            configuration_space=algo1_cs,
            parent_hyperparameter={'parent': algo_switch, 'value': "algo1"}
        )
        cs.add_configuration_space(
            prefix="algo2_subspace",
            configuration_space=algo2_cs,
            parent_hyperparameter={'parent': algo_switch, 'value': "algo2"}
        )

        # check choices in the final configuration space
        self.assertEqual(("algo1", "algo2"), cs.get_hyperparameter("switch").choices)
        self.assertEqual(("A", "B"), cs.get_hyperparameter("algo1_subspace:algo1_param1").choices)
        self.assertEqual(("X", "Y"), cs.get_hyperparameter("algo2_subspace:algo2_param1").choices)

        # check probabilities in the final configuration space
        self.assertEqual((0.25, 0.75), cs.get_hyperparameter("switch").probabilities)
        self.assertEqual((0.3, 0.7),
                         cs.get_hyperparameter("algo1_subspace:algo1_param1").probabilities)
        self.assertTupleEqual((0.5, 0.5), cs.get_hyperparameter(
            "algo2_subspace:algo2_param1").probabilities)

        # check default values in the final configuration space
        self.assertEqual("algo1", cs.get_hyperparameter("switch").default_value)
        self.assertEqual("B", cs.get_hyperparameter("algo1_subspace:algo1_param1").default_value)
        self.assertEqual("Y", cs.get_hyperparameter("algo2_subspace:algo2_param1").default_value)

    def test_acts_as_mapping(self):
        """
        Test that ConfigurationSpace can act as a mapping with iteration,
        indexing and items, values, keys.
        """
        cs = ConfigurationSpace()
        names = [f"name{i}" for i in range(5)]
        hyperparameters = [
            UniformIntegerHyperparameter(name, 0, 10)
            for name in names
        ]
        cs.add_hyperparameters(hyperparameters)

        # Test indexing
        assert cs['name3'] == hyperparameters[3]

        # Test dict methods
        assert list(cs.keys()) == names
        assert list(cs.values()) == hyperparameters
        assert list(cs.items()) == list(zip(names, hyperparameters))
        assert len(cs) == 5

        # Test __iter__
        assert list(iter(cs)) == names

        # Test unpacking
        d = {**cs}
        assert list(d.keys()) == names
        assert list(d.values()) == hyperparameters
        assert list(d.items()) == list(zip(names, hyperparameters))
        assert len(d) == 5

    def test_remove_hyperparameter_priors(self):
        cs = ConfigurationSpace()
        integer = UniformIntegerHyperparameter('integer', 1, 5, log=True)
        cat = CategoricalHyperparameter('cat', [0, 1, 2], weights=[1, 2, 3])
        beta = BetaFloatHyperparameter("beta", alpha=8, beta=2, lower=-1, upper=11)
        norm = NormalIntegerHyperparameter("norm", mu=5, sigma=4, lower=1, upper=15)
        cs.add_hyperparameters([integer, cat, beta, norm])
        cat_default = cat.default_value
        norm_default = norm.default_value
        beta_default = beta.default_value
        
        # add some conditions, to test that remove_parameter_priors keeps the forbiddens
        cond_1 = EqualsCondition(norm, cat, 2)
        cond_2 = OrConjunction(EqualsCondition(beta, cat, 0),
                                EqualsCondition(beta, cat, 1))
        cond_3 = OrConjunction(EqualsCondition(norm, integer, 1),
                                EqualsCondition(norm, integer, 3),
                                EqualsCondition(norm, integer, 5))
        cs.add_conditions([cond_1, cond_2, cond_3])
        
        # add some forbidden clauses too, to test that remove_parameter_priors keeps the forbiddens
        forbidden_clause_a = ForbiddenEqualsClause(cat, 0)
        forbidden_clause_b = ForbiddenEqualsClause(cat, 2)
        forbidden_clause_c = ForbiddenEqualsClause(integer, 3)
        forbidden_clause_d = ForbiddenAndConjunction(forbidden_clause_a, forbidden_clause_c)
        cs.add_forbidden_clauses([forbidden_clause_c, forbidden_clause_d])
        uniform_cs = cs.remove_hyperparameter_priors()
        
        expected_cs = ConfigurationSpace()
        unif_integer = UniformIntegerHyperparameter('integer', 1, 5, log=True)
        unif_cat = CategoricalHyperparameter('cat', [0, 1, 2], default_value=cat_default)
        
        # These default values are computed closed form for beta (see Wikipedia), trivial for normal
        unif_beta = UniformFloatHyperparameter("beta", lower=-1, upper=11, default_value=beta_default)
        unif_norm = UniformIntegerHyperparameter("norm", lower=1, upper=15, default_value=norm_default)
        expected_cs.add_hyperparameters([unif_integer, unif_cat, unif_beta, unif_norm])
        
        # add some conditions, to test that remove_parameter_priors keeps the forbiddens
        cond_1 = EqualsCondition(unif_norm, unif_cat, 2)
        cond_2 = OrConjunction(EqualsCondition(unif_beta, unif_cat, 0),
                                EqualsCondition(unif_beta, unif_cat, 1))
        cond_3 = OrConjunction(EqualsCondition(unif_norm, unif_integer, 1),
                                EqualsCondition(unif_norm, unif_integer, 3),
                                EqualsCondition(unif_norm, unif_integer, 5))
        expected_cs.add_conditions([cond_1, cond_2, cond_3])
        
        # add some forbidden clauses too, to test that remove_parameter_priors keeps the forbiddens
        forbidden_clause_a = ForbiddenEqualsClause(unif_cat, 0)
        forbidden_clause_b = ForbiddenEqualsClause(unif_cat, 2)
        forbidden_clause_c = ForbiddenEqualsClause(unif_integer, 3)
        forbidden_clause_d = ForbiddenAndConjunction(forbidden_clause_a, forbidden_clause_c)
        expected_cs.add_forbidden_clauses([forbidden_clause_c, forbidden_clause_d])
        
        # __eq__ not implemented, so this is the next best thing
        self.assertEqual(repr(uniform_cs), repr(expected_cs))
        
    def test_substitute_hyperparameters_in_conditions(self):
        cs1 = ConfigurationSpace()
        orig_hp1 = CategoricalHyperparameter("input1", [0, 1])
        orig_hp2 = CategoricalHyperparameter("input2", [0, 1])
        orig_hp3 = UniformIntegerHyperparameter("child1", 0, 10)
        orig_hp4 = UniformIntegerHyperparameter("child2", 0, 10)
        cs1.add_hyperparameters([orig_hp1, orig_hp2, orig_hp3, orig_hp4])
        cond1 = EqualsCondition(orig_hp2, orig_hp3, 0)
        cond2 = EqualsCondition(orig_hp1, orig_hp3, 5)
        cond3 = EqualsCondition(orig_hp1, orig_hp4, 1)
        andCond = AndConjunction(cond2, cond3)
        cs1.add_conditions([cond1, andCond])
        
        cs2 = ConfigurationSpace()
        sub_hp1 = CategoricalHyperparameter("input1", [0, 1, 2])
        sub_hp2 = CategoricalHyperparameter("input2", [0, 1, 3])
        sub_hp3 = NormalIntegerHyperparameter("child1", lower=0, upper=10, mu=5, sigma=2)
        sub_hp4 = BetaIntegerHyperparameter("child2", lower=0, upper=10, alpha=3, beta=5)
        cs2.add_hyperparameters([sub_hp1, sub_hp2, sub_hp3, sub_hp4])
        new_conditions = cs1.substitute_hyperparameters_in_conditions(cs1.get_conditions(), cs2)
        
        test_cond1 = EqualsCondition(sub_hp2, sub_hp3, 0)
        test_cond2 = EqualsCondition(sub_hp1, sub_hp3, 5)
        test_cond3 = EqualsCondition(sub_hp1, sub_hp4, 1)
        test_andCond = AndConjunction(test_cond2, test_cond3)
        cs2.add_conditions([test_cond1, test_andCond])
        test_conditions = cs2.get_conditions()

        self.assertEqual(new_conditions[0], test_conditions[0])
        self.assertEqual(new_conditions[1], test_conditions[1])
    
    def test_substitute_hyperparameters_in_forbiddens(self):
        cs1 = ConfigurationSpace()
        orig_hp1 = CategoricalHyperparameter("input1", [0, 1])
        orig_hp2 = CategoricalHyperparameter("input2", [0, 1])
        orig_hp3 = UniformIntegerHyperparameter("input3", 0, 10)
        orig_hp4 = UniformIntegerHyperparameter("input4", 0, 10)
        cs1.add_hyperparameters([orig_hp1, orig_hp2, orig_hp3, orig_hp4])
        forb_1 = ForbiddenEqualsClause(orig_hp1, 0)
        forb_2 = ForbiddenEqualsClause(orig_hp2, 1)
        forb_3 = ForbiddenEqualsClause(orig_hp3, 10)
        forb_4 = ForbiddenAndConjunction(forb_1, forb_2)
        cs1.add_forbidden_clauses([forb_3, forb_4])
        
        cs2 = ConfigurationSpace()
        sub_hp1 = CategoricalHyperparameter("input1", [0, 1, 2])
        sub_hp2 = CategoricalHyperparameter("input2", [0, 1, 3])
        sub_hp3 = NormalIntegerHyperparameter("input3", lower=0, upper=10, mu=5, sigma=2)
        sub_hp4 = BetaIntegerHyperparameter("input4", lower=0, upper=10, alpha=3, beta=5)
        cs2.add_hyperparameters([sub_hp1, sub_hp2, sub_hp3, sub_hp4])
        new_forbiddens = cs1.substitute_hyperparameters_in_forbiddens(cs1.get_forbiddens(), cs2)
        
        test_forb_1 = ForbiddenEqualsClause(sub_hp1, 0)
        test_forb_2 = ForbiddenEqualsClause(sub_hp2, 1)
        test_forb_3 = ForbiddenEqualsClause(sub_hp3, 10)
        test_forb_4 = ForbiddenAndConjunction(test_forb_1, test_forb_2)
        cs2.add_forbidden_clauses([test_forb_3, test_forb_4])
        test_forbiddens = cs2.get_forbiddens()

        self.assertEqual(new_forbiddens[1], test_forbiddens[1])
        self.assertEqual(new_forbiddens[0], test_forbiddens[0])

    def test_estimate_size(self):
        cs = ConfigurationSpace()
        self.assertEqual(cs.estimate_size(), 0)
        cs.add_hyperparameter(Constant('constant', 0))
        self.assertEqual(cs.estimate_size(), 1)
        cs.add_hyperparameter(UniformIntegerHyperparameter('integer', 0, 5))
        self.assertEqual(cs.estimate_size(), 6)
        cs.add_hyperparameter(CategoricalHyperparameter('cat', [0, 1, 2]))
        self.assertEqual(cs.estimate_size(), 18)
        cs.add_hyperparameter(UniformFloatHyperparameter('float', 0, 1))
        self.assertTrue(np.isinf(cs.estimate_size()))


class ConfigurationTest(unittest.TestCase):
    def setUp(self):
        cs = ConfigurationSpace()
        cs.add_hyperparameter(CategoricalHyperparameter("parent", [0, 1]))
        cs.add_hyperparameter(
            UniformIntegerHyperparameter("child", 0, 10))
        cs.add_hyperparameter(
            UniformIntegerHyperparameter("friend", 0, 5))
        self.cs = cs

    def test_wrong_init(self):
        self.assertRaisesRegex(ValueError,
                               'Configuration neither specified as dictionary '
                               'or vector.', Configuration, self.cs)

        self.assertRaisesRegex(ValueError,
                               'Configuration specified both as dictionary and '
                               'vector, can only do one.', Configuration,
                               self.cs, values={}, vector=np.zeros((3, )))

    def test_init_with_values(self):
        c1 = Configuration(self.cs, values={'parent': 1,
                                            'child': 2,
                                            'friend': 3})
        # Pay attention that the vector does not necessarily has an intuitive
        #  sorting!
        # Values are a little bit higher than one would expect because,
        # an integer range of [0,10] is transformed to [-0.499,10.499].
        vector_values = {'parent': 1,
                         'child': 0.22727223140405708,
                         'friend': 0.583333611112037}
        vector = [None] * 3
        for name in self.cs._hyperparameter_idx:
            vector[self.cs._hyperparameter_idx[name]] = vector_values[name]
        c2 = Configuration(self.cs, vector=vector)
        # This tests
        # a) that the vector representation of both are the same
        # b) that the dictionary representation of both are the same
        self.assertEqual(c1, c2)

    def test_uniformfloat_transform(self):
        """This checks whether a value sampled through the configuration
        space (it does not happend when the variable is sampled alone) stays
        equal when it is serialized via JSON and the deserialized again."""

        cs = ConfigurationSpace()
        a = cs.add_hyperparameter(UniformFloatHyperparameter('a', -5, 10))
        b = cs.add_hyperparameter(NormalFloatHyperparameter('b', 1, 2,
                                                            log=True))
        for i in range(100):
            config = cs.sample_configuration()
            value = OrderedDict(sorted(config.get_dictionary().items()))
            string = json.dumps(value)
            saved_value = json.loads(string)
            saved_value = OrderedDict(sorted(byteify(saved_value).items()))
            self.assertEqual(repr(value), repr(saved_value))

        # Next, test whether the truncation also works when initializing the
        # Configuration with a dictionary
        for i in range(100):
            rs = np.random.RandomState(1)
            value_a = a.sample(rs)
            value_b = b.sample(rs)
            values_dict = {'a': value_a, 'b': value_b}
            config = Configuration(cs, values=values_dict)
            string = json.dumps(config.get_dictionary())
            saved_value = json.loads(string)
            saved_value = byteify(saved_value)
            self.assertEqual(values_dict, saved_value)

    def test_setitem(self):
        '''
        Checks overriding a sampled configuration
        '''
        pcs = ConfigurationSpace()
        pcs.add_hyperparameter(UniformIntegerHyperparameter('x0', 1, 5, default_value=1))
        x1 = pcs.add_hyperparameter(
            CategoricalHyperparameter('x1', ['ab', 'bc', 'cd', 'de'], default_value='ab')
        )

        # Condition
        x2 = pcs.add_hyperparameter(CategoricalHyperparameter('x2', [1, 2]))
        pcs.add_condition(EqualsCondition(x2, x1, 'ab'))

        # Forbidden
        x3 = pcs.add_hyperparameter(CategoricalHyperparameter('x3', [1, 2]))
        pcs.add_forbidden_clause(ForbiddenEqualsClause(x3, 2))

        conf = pcs.get_default_configuration()

        # failed because it's a invalid configuration
        with self.assertRaisesRegex(ValueError, "Illegal value '0' for hyperparameter x0"):
            conf['x0'] = 0

        # failed because the variable didn't exists
        with self.assertRaisesRegex(
            KeyError,
            "Hyperparameter 'x_0' does not exist in this configuration space.",
        ):
            conf['x_0'] = 1

        # failed because forbidden clause is violated
        with self.assertRaisesRegex(
            ForbiddenValueError,
            "Given vector violates forbidden clause Forbidden: x3 == 2",
        ):
            conf['x3'] = 2
        self.assertEqual(conf['x3'], 1)

        # successful operation 1
        x0_old = conf['x0']
        if x0_old == 1:
            conf['x0'] = 2
        else:
            conf['x0'] = 1
        x0_new = conf['x0']
        self.assertNotEqual(x0_old, x0_new)
        pcs._check_configuration_rigorous(conf)
        self.assertEqual(conf['x2'], 1)

        # successful operation 2
        x1_old = conf['x1']
        if x1_old == 'ab':
            conf['x1'] = 'cd'
        else:
            conf['x1'] = 'ab'
        x1_new = conf['x1']
        self.assertNotEqual(x1_old, x1_new)
        pcs._check_configuration_rigorous(conf)
        self.assertRaises(KeyError, conf.__getitem__, 'x2')

    def test_setting_illegal_value(self):
        cs = ConfigurationSpace()
        cs.add_hyperparameter(UniformFloatHyperparameter('x', 0, 1))
        configuration = {'x': 2}
        self.assertRaises(ValueError, Configuration, cs, configuration)

    def test_keys(self):
        # A regression test to make sure issue #49 does no longer pop up. By
        # iterating over the configuration in the for loop, it should not raise
        # a KeyError if the child hyperparameter is inactive.
        cs = ConfigurationSpace()
        shrinkage = CategoricalHyperparameter(
            "shrinkage", ["None", "auto", "manual"], default_value="None",
        )
        shrinkage_factor = UniformFloatHyperparameter(
            "shrinkage_factor", 0., 1., 0.5,
        )
        cs.add_hyperparameters([shrinkage, shrinkage_factor])

        cs.add_condition(EqualsCondition(shrinkage_factor, shrinkage, "manual"))

        for i in range(10):
            config = cs.sample_configuration()
            {hp_name: config[hp_name] for hp_name in config if config[hp_name] is not None}

    def test_acts_as_mapping(self):
        """
        This tests checks that a Configuration can be used as a a dictionary by
        checking indexing[], iteration ..., items, keys
        """
        names = ['parent', 'child', 'friend']
        values = [1, 2, 3]
        values_dict = dict(zip(names, values))

        config = Configuration(self.cs, values=values_dict)

        # Test indexing
        assert (
            config['parent'] == values_dict['parent']
            and config['child'] == values_dict['child']
        )

        # Test dict methods
        assert set(config.keys()) == set(names)
        assert set(config.values()) == set(values)
        assert set(config.items()) == set(values_dict.items())
        assert len(config) == 3

        # Test __iter__
        assert set(iter(config)) == set(names)

        # Test unpacking
        d = {**config}
        assert d == values_dict

    def test_order_of_hyperparameters_is_same_as_config_space(self):
        """
        Test the keys respect the contract that they follow the same order that
        is present in the ConfigurationSpace.
        """
        # Deliberatily different values
        config = Configuration(self.cs, values={
            'child': 2, 'parent': 1, 'friend': 3
        })
        assert config.keys() == list(self.cs.keys())

    def test_multi_sample_quantized_uihp(self):
        # This unit test covers a problem with sampling multiple entries at a time from a
        # configuration space with at least one UniformIntegerHyperparameter which is quantized.
        cs = ConfigurationSpace()
        cs.add_hyperparameter(
            UniformIntegerHyperparameter("uihp", lower=1, upper=101, q=2, log=False)
        )

        self.assertIsNotNone(cs.sample_configuration(size=1))
        self.assertEqual(10, len(cs.sample_configuration(size=10)))

    def test_meta_field(self):
        cs = ConfigurationSpace()
        cs.add_hyperparameter(
            UniformIntegerHyperparameter("uihp", lower=1, upper=10, meta=dict(uihp=True))
        )
        cs.add_hyperparameter(
            NormalIntegerHyperparameter("nihp", mu=0, sigma=1, meta=dict(nihp=True))
        )
        cs.add_hyperparameter(
            UniformFloatHyperparameter("ufhp", lower=1, upper=10, meta=dict(ufhp=True))
        )
        cs.add_hyperparameter(
            NormalFloatHyperparameter("nfhp", mu=0, sigma=1, meta=dict(nfhp=True))
        )
        cs.add_hyperparameter(
            CategoricalHyperparameter("chp", choices=['1', '2', '3'], meta=dict(chp=True))
        )
        cs.add_hyperparameter(
            OrdinalHyperparameter("ohp", sequence=['1', '2', '3'], meta=dict(ohp=True))
        )
        cs.add_hyperparameter(
            Constant("const", value=1, meta=dict(const=True))
        )
        parent = ConfigurationSpace()
        parent.add_configuration_space("sub", cs, delimiter=':')
        self.assertEqual(parent.get_hyperparameter("sub:uihp").meta, dict(uihp=True))
        self.assertEqual(parent.get_hyperparameter("sub:nihp").meta, dict(nihp=True))
        self.assertEqual(parent.get_hyperparameter("sub:ufhp").meta, dict(ufhp=True))
        self.assertEqual(parent.get_hyperparameter("sub:nfhp").meta, dict(nfhp=True))
        self.assertEqual(parent.get_hyperparameter("sub:chp").meta, dict(chp=True))
        self.assertEqual(parent.get_hyperparameter("sub:ohp").meta, dict(ohp=True))
        self.assertEqual(parent.get_hyperparameter("sub:const").meta, dict(const=True))

    def test_repr_roundtrip(self):
        cs = ConfigurationSpace()
        cs.add_hyperparameter(UniformIntegerHyperparameter("uihp", lower=1, upper=10))
        cs.add_hyperparameter(NormalIntegerHyperparameter("nihp", mu=0, sigma=1))
        cs.add_hyperparameter(UniformFloatHyperparameter("ufhp", lower=1, upper=10))
        cs.add_hyperparameter(NormalFloatHyperparameter("nfhp", mu=0, sigma=1))
        cs.add_hyperparameter(CategoricalHyperparameter("chp", choices=['1', '2', '3']))
        cs.add_hyperparameter(OrdinalHyperparameter("ohp", sequence=['1', '2', '3']))
        cs.add_hyperparameter(Constant("const", value=1))
        default = cs.get_default_configuration()
        repr = default.__repr__()
        repr = repr.replace('})', '}, configuration_space=cs)')
        config = eval(repr)
        self.assertEqual(default, config)<|MERGE_RESOLUTION|>--- conflicted
+++ resolved
@@ -41,7 +41,9 @@
                          ForbiddenAndConjunction)
 from ConfigSpace.hyperparameters import (UniformFloatHyperparameter,
                                          NormalFloatHyperparameter,
+                                         BetaFloatHyperparameter,
                                          NormalIntegerHyperparameter,
+                                         BetaIntegerHyperparameter,
                                          OrdinalHyperparameter)
 from ConfigSpace.exceptions import ForbiddenValueError
 
@@ -706,13 +708,8 @@
                 InCondition(hyper_params["hp7"], hyper_params["hp5"], ['1'])))
 
         for cfg, fixture in zip(
-<<<<<<< HEAD
                 cs.sample_configuration(10),
                 [[1, np.NaN, 2], [2, np.NaN, np.NaN], [0, 0, np.NaN], [0, 2, np.NaN], [0, 0, np.NaN]]
-=======
-            cs.sample_configuration(10),
-            [[1, np.NaN, 2], [2, np.NaN, np.NaN], [0, 0, np.NaN], [0, 2, np.NaN], [0, 0, np.NaN]]
->>>>>>> 2fb44016
         ):
             np.testing.assert_array_almost_equal(cfg.get_array(), fixture)
 
