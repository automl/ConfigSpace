# Copyright (c) 2014-2016, ConfigSpace developers
# Matthias Feurer
# Katharina Eggensperger
# and others (see commit history).
# All rights reserved.
#
# Redistribution and use in source and binary forms, with or without
# modification, are permitted provided that the following conditions are met:
#     * Redistributions of source code must retain the above copyright
#       notice, this list of conditions and the following disclaimer.
#     * Redistributions in binary form must reproduce the above copyright
#       notice, this list of conditions and the following disclaimer in the
#       documentation and/or other materials provided with the distribution.
#     * Neither the name of the <organization> nor the
#       names of its contributors may be used to endorse or promote products
#       derived from this software without specific prior written permission.
#
# THIS SOFTWARE IS PROVIDED BY THE COPYRIGHT HOLDERS AND CONTRIBUTORS "AS IS" AND
# ANY EXPRESS OR IMPLIED WARRANTIES, INCLUDING, BUT NOT LIMITED TO, THE IMPLIED
# WARRANTIES OF MERCHANTABILITY AND FITNESS FOR A PARTICULAR PURPOSE ARE
# DISCLAIMED. IN NO EVENT SHALL <COPYRIGHT HOLDER> BE LIABLE FOR ANY
# DIRECT, INDIRECT, INCIDENTAL, SPECIAL, EXEMPLARY, OR CONSEQUENTIAL DAMAGES
# (INCLUDING, BUT NOT LIMITED TO, PROCUREMENT OF SUBSTITUTE GOODS OR SERVICES;
# LOSS OF USE, DATA, OR PROFITS; OR BUSINESS INTERRUPTION) HOWEVER CAUSED AND
# ON ANY THEORY OF LIABILITY, WHETHER IN CONTRACT, STRICT LIABILITY, OR TORT
# (INCLUDING NEGLIGENCE OR OTHERWISE) ARISING IN ANY WAY OUT OF THE USE OF THIS
# SOFTWARE, EVEN IF ADVISED OF THE POSSIBILITY OF SUCH DAMAGE.

from collections import defaultdict, deque, OrderedDict
import copy

import numpy as np
import io

import ConfigSpace.nx
from ConfigSpace.hyperparameters import Hyperparameter, Constant, FloatHyperparameter
from ConfigSpace.conditions import ConditionComponent, \
    AbstractCondition, AbstractConjunction, EqualsCondition
from ConfigSpace.forbidden import AbstractForbiddenComponent
from typing import Union, List, Any, Dict, Iterable, Set, Tuple


class ConfigurationSpace(object):
    # TODO add comments to both the configuration space and single
    # hyperparameters!

    # TODO add a method to add whole configuration spaces as a child "tree"

    """Represent a configuration space.
    """

    def __init__(self, seed: Union[int, None] = None) -> None:
        self._hyperparameters = OrderedDict()  # type: OrderedDict[str, Hyperparameter]
        self._hyperparameter_idx = dict()  # type: Dict[str, int]
        self._idx_to_hyperparameter = dict()  # type: Dict[int, str]

        # Use dictionaries to make sure that we don't accidently add
        # additional keys to these mappings (which happened with defaultdict()).
        # This once broke auto-sklearn's equal comparison of configuration
        # spaces when _children of one instance contained  all possible
        # hyperparameters as keys and empty dictionaries as values while the
        # other instance not containing these.
        self._children = OrderedDict()   # type: OrderedDict[str, OrderedDict[str, Union[None, AbstractCondition]]]
        self._parents = OrderedDict()   # type: OrderedDict[str, OrderedDict[str, Union[None, AbstractCondition]]]

        # changing this to a normal dict will break sampling because there is
        #  no guarantee that the parent of a condition was evaluated before
        self._conditionals = set()   # type: Set[str]
        self.forbidden_clauses = []  # type: List['AbstractForbiddenComponent']
        self.random = np.random.RandomState(seed)

        self._children['__HPOlib_configuration_space_root__'] = OrderedDict()

    def generate_all_continuous_from_bounds(self, bounds: List[List[Any]]) -> None:
        for i, (l, u) in enumerate(bounds):
            hp = ConfigSpace.UniformFloatHyperparameter('x%d' % i, l, u)
            self.add_hyperparameter(hp)

    def add_hyperparameters(self, hyperparameters: List[Hyperparameter]) -> List[Hyperparameter]:
        """Add hyperparameters to the configuration space.

        Parameters
        ----------
        hyperparameters : list
            List of hyperparameters to add.

        Returns
        -------
        hyperparameters : list
            List of added hyperparameters (same as input)
        """
        for hyperparameter in hyperparameters:
            if not isinstance(hyperparameter, Hyperparameter):
                raise TypeError("Hyperparameter '%s' is not an instance of "
                                "ConfigSpace.hyperparameters.Hyperparameter." %
                                str(hyperparameter))

        for hyperparameter in hyperparameters:
            self._add_hyperparameter(hyperparameter)

        self._check_default_configuration()
        self._sort_hyperparameters()
        return hyperparameters


    def add_hyperparameter(self, hyperparameter: Hyperparameter) -> Hyperparameter:
        """Add a hyperparameter to the configuration space.

        Parameters
        ----------
        hyperparameter : :class:`HPOlibConfigSpace.hyperparameters.
                Hyperparameter`
            The hyperparameter to add.
        """
        if not isinstance(hyperparameter, Hyperparameter):
            raise TypeError("The method add_hyperparameter must be called "
                            "with an instance of "
                            "ConfigSpace.hyperparameters.Hyperparameter.")

        self._add_hyperparameter(hyperparameter)
        self._check_default_configuration()
        self._sort_hyperparameters()

        return hyperparameter

    def _add_hyperparameter(self, hyperparameter: Hyperparameter) -> None:
        # Check if adding the hyperparameter is legal:
        # * Its name must not already exist
        if hyperparameter.name in self._hyperparameters:
            raise ValueError("Hyperparameter '%s' is already in the "
                             "configuration space." % hyperparameter.name)
        self._hyperparameters[hyperparameter.name] = hyperparameter
        self._children[hyperparameter.name] = OrderedDict()
        self._children['__HPOlib_configuration_space_root__'][
            hyperparameter.name] = None
        self._parents[hyperparameter.name] = OrderedDict()
        self._parents[hyperparameter.name][
            '__HPOlib_configuration_space_root__'] = None
        # Save the index of each hyperparameter name to later on access a
        # vector of hyperparameter values by indices, must be done twice
        # because check_default_configuration depends on it
        for i, hp in enumerate(self._hyperparameters):
            self._hyperparameter_idx[hp] = i

    def add_condition(self, condition: ConditionComponent) -> ConditionComponent:
        # Check if adding the condition is legal:
        # * The parent in a condition statement must exist
        # * The condition must add no cycles
        # The following array keeps track of all edges which must be
        # added to the DiGraph; if the checks don't raise any Exception,
        # these edges are finally added at the end of the function
        if not isinstance(condition, ConditionComponent):
            raise TypeError("The method add_condition must be called "
                            "with an instance of "
                            "ConfigSpace.condition.ConditionComponent.")

        if isinstance(condition, AbstractCondition):
            self._check_edges([(condition.parent.name, condition.child.name)])
            self._check_condition(condition.child.name, condition)
            self._add_edge(condition.parent.name, condition.child.name,
                           condition)

        # Loop over the Conjunctions to find out the conditions we must add!
        elif isinstance(condition, AbstractConjunction):
            dlcs = condition.get_descendant_literal_conditions()
            edges = [(dlc.parent.name, dlc.child.name) for dlc in dlcs]
            self._check_edges(edges)

            for dlc in condition.get_descendant_literal_conditions():
                self._check_condition(dlc.child.name, condition)
                self._add_edge(dlc.parent.name,
                               dlc.child.name,
                               condition=condition)

        else:
            raise Exception("This should never happen!")

        self._sort_hyperparameters()
        return condition

    def add_conditions(self, conditions: List[ConditionComponent]) -> List[ConditionComponent]:
        for condition in conditions:
            if not isinstance(condition, ConditionComponent):
                raise TypeError("Condition '%s' is not an instance of "
                                "ConfigSpace.condition.ConditionComponent." %
                                str(condition))

        edges = []
        conditions_to_add = []
        for condition in conditions:
            if isinstance(condition, AbstractCondition):
                edges.append((condition.parent.name, condition.child.name))
                conditions_to_add.append(condition)
            elif isinstance(condition, AbstractConjunction):
                dlcs = condition.get_descendant_literal_conditions()
                edges = [(dlc.parent.name, dlc.child.name) for dlc in dlcs]
                conditions_to_add.extend(dlcs)

        for edge, condition in zip(edges, conditions_to_add):
            self._check_condition(edge[1], condition)
        self._check_edges(edges)
        for edge, condition in zip(edges, conditions_to_add):
            self._add_edge(edge[0], edge[1], condition)

        self._sort_hyperparameters()
        return conditions

    def _add_edge(self, parent_node: str, child_node: str, condition: ConditionComponent) -> None:
        try:
            # TODO maybe this has to be done more carefully
            del self._children['__HPOlib_configuration_space_root__'][
                child_node]
        except Exception:
            pass

        try:
            del self._parents[child_node]['__HPOlib_configuration_space_root__']
        except Exception:
            pass

        self._children[parent_node][child_node] = condition
        self._parents[child_node][parent_node] = condition
        self._conditionals.add(child_node)

    def _check_condition(self, child_node: str, condition: ConditionComponent) -> None:
        for other_condition in self._get_parent_conditions_of(child_node):
            if other_condition != condition:
                raise ValueError("Adding a second condition (different) for a "
                                 "hyperparameter is ambigouos and "
                                 "therefore forbidden. Add a conjunction "
                                 "instead!\nAlready inserted: %s\nNew one: "
                                 "%s" % (str(other_condition), str(condition)))

    def _check_edges(self, edges: List[Tuple[str, str]]) -> None:
        for parent_node, child_node in edges:
            # check if both nodes are already inserted into the graph
            if child_node not in self._hyperparameters:
                raise ValueError("Child hyperparameter '%s' not in configuration "
                                 "space." % child_node)
            if parent_node not in self._hyperparameters:
                raise ValueError("Parent hyperparameter '%s' not in configuration "
                                 "space." % parent_node)

        # TODO: recursively check everything which is inside the conditions,
        # this means we have to recursively traverse the condition

        tmp_dag = self._create_tmp_dag()
        for parent_node, child_node in edges:
            tmp_dag.add_edge(parent_node, child_node)

        if not ConfigSpace.nx.is_directed_acyclic_graph(tmp_dag):
            cycles = list(ConfigSpace.nx.simple_cycles(tmp_dag))  # type: List[List[str]]
            for cycle in cycles:
                cycle.sort()
            cycles.sort()
            raise ValueError("Hyperparameter configuration contains a "
                             "cycle %s" % str(cycles))

    def _sort_hyperparameters(self) -> None:
        levels = OrderedDict()  # type: OrderedDict[str, int]
        to_visit = deque() # type: ignore
        for hp_name in self._hyperparameters:
            to_visit.appendleft(hp_name)

        while len(to_visit) > 0:
            current = to_visit.pop()
            if '__HPOlib_configuration_space_root__' in self._parents[current]:
                assert len(self._parents[current]) == 1
                levels[current] = 1

            else:
                all_parents_visited = True
                depth = -1
                for parent in self._parents[current]:
                    if parent not in levels:
                        all_parents_visited = False
                        break
                    else:
                        depth = max(depth, levels[parent] + 1)

                if all_parents_visited:
                    levels[current] = depth
                else:
                    to_visit.appendleft(current)

        by_level = defaultdict(list)  # type: defaultdict[int, List[str]]
        for hp in levels:
            level = levels[hp]
            by_level[level].append(hp)

        nodes = []
        # Sort and add to list
        for level in sorted(by_level):
            sorted_by_level = by_level[level]
            sorted_by_level.sort()
            nodes.extend(sorted_by_level)

        # Resort the OrderedDict
        new_order = OrderedDict()
        for node in nodes:
            new_order[node] = self._hyperparameters[node]
        self._hyperparameters = new_order

        # Update to reflect sorting
        for i, hp in enumerate(self._hyperparameters):
            self._hyperparameter_idx[hp] = i
            self._idx_to_hyperparameter[i] = hp

        # update conditions
        for condition in self.get_conditions():
            condition.set_vector_idx(self._hyperparameter_idx)

        # forbidden clauses
        for clause in self.forbidden_clauses:
            clause.set_vector_idx(self._hyperparameter_idx)

    def _create_tmp_dag(self) -> ConfigSpace.nx.DiGraph:
        tmp_dag = ConfigSpace.nx.DiGraph()
        for hp_name in self._hyperparameters:
            tmp_dag.add_node(hp_name)
            tmp_dag.add_edge('__HPOlib_configuration_space_root__', hp_name)

        for parent_node_ in self._children:
            if parent_node_ == '__HPOlib_configuration_space_root__':
                continue
            for child_node_ in self._children[parent_node_]:
                try:
                    tmp_dag.remove_edge('__HPOlib_configuration_space_root__',
                                        child_node_)
                except Exception:
                    pass
                condition = self._children[parent_node_][child_node_]
                tmp_dag.add_edge(parent_node_, child_node_, condition=condition)

        return tmp_dag

    def add_forbidden_clause(self, clause: AbstractForbiddenComponent) -> AbstractForbiddenComponent:
        if not isinstance(clause, AbstractForbiddenComponent):
            raise TypeError("The method add_forbidden_clause must be called "
                            "with an instance of "
                            "ConfigSpace.forbidden.AbstractForbiddenComponent.")
        clause.set_vector_idx(self._hyperparameter_idx)
        self.forbidden_clauses.append(clause)
        self._check_default_configuration()
        return clause

    def add_forbidden_clauses(self, clauses: List[AbstractForbiddenComponent]) -> List[AbstractForbiddenComponent]:
        for clause in clauses:
            clause.set_vector_idx(self._hyperparameter_idx)
            if not isinstance(clause, AbstractForbiddenComponent):
                raise TypeError("Forbidden '%s' is not an instance of "
                                "ConfigSpace.forbidden.AbstractForbiddenComponent." %
                                str(clause))
            self.forbidden_clauses.append(clause)
        self._check_default_configuration()
        return clauses

    # def print_configuration_space(self):
    #     HPOlibConfigSpace.nx.write_dot(self._dg, "hyperparameters.dot")
    #     import matplotlib.pyplot as plt
    #     plt.title("draw_networkx")
    #     pos = HPOlibConfigSpace.nx.graphviz_layout(DG, prog='dot')
    #     HPOlibConfigSpace.nx.draw(self._dg, pos, with_labels=True)
    #     plt.savefig('nx_test.png')

    def add_configuration_space(self, prefix: str, configuration_space: 'ConfigurationSpace',
                                delimiter: str=":", parent_hyperparameter: Hyperparameter=None) -> 'ConfigurationSpace':
        if not isinstance(configuration_space, ConfigurationSpace):
            raise TypeError("The method add_configuration_space must be "
                            "called with an instance of "
                            "HPOlibConfigSpace.configuration_space."
                            "ConfigurationSpace.")

        new_parameters = []
        for hp in configuration_space.get_hyperparameters():
            new_parameter = copy.deepcopy(hp)
            # Allow for an empty top-level parameter
            if new_parameter.name == '':
                new_parameter.name = prefix
            else:
                new_parameter.name = "%s%s%s" % (prefix, delimiter,
                                                 new_parameter.name)
            new_parameters.append(new_parameter)
        self.add_hyperparameters(new_parameters)

        conditions_to_add = []
        for condition in configuration_space.get_conditions():
            new_condition = copy.deepcopy(condition)
            dlcs = new_condition.get_descendant_literal_conditions()
            for dlc in dlcs:
                if dlc.child.name == prefix or dlc.child.name == '':
                    dlc.child.name = prefix
                elif not dlc.child.name.startswith(
                                "%s%s" % (prefix, delimiter)):
                    dlc.child.name = "%s%s%s" % (
                        prefix, delimiter, dlc.child.name)
                if dlc.parent.name == prefix or dlc.parent.name == '':
                    dlc.parent.name = prefix
                elif not dlc.parent.name.startswith(
                                "%s%s" % (prefix, delimiter)):
                    dlc.parent.name = "%s%s%s" % (
                        prefix, delimiter, dlc.parent.name)
            conditions_to_add.append(new_condition)
        self.add_conditions(conditions_to_add)

        forbiddens_to_add = []
        for forbidden_clause in configuration_space.forbidden_clauses:
            new_forbidden = copy.deepcopy(forbidden_clause)
            dlcs = new_forbidden.get_descendant_literal_clauses()
            for dlc in dlcs:
                if dlc.hyperparameter.name == prefix or \
                                dlc.hyperparameter.name == '':
                    dlc.hyperparameter.name = prefix
                elif not dlc.hyperparameter.name.startswith(
                                "%s%s" % (prefix, delimiter)):
                    dlc.hyperparameter.name = "%s%s%s" % \
                                              (prefix, delimiter,
                                               dlc.hyperparameter.name)
            forbiddens_to_add.append(new_forbidden)
        self.add_forbidden_clauses(forbiddens_to_add)

        conditions_to_add = []
        if parent_hyperparameter is not None:
            for new_parameter in new_parameters:
                # Only add a condition if the parameter is a top-level
                # parameter of the new configuration space (this will be some
                #  kind of tree structure).
                if self.get_parents_of(new_parameter):
                    continue
                condition = EqualsCondition(new_parameter,
                                            parent_hyperparameter['parent'],
                                            parent_hyperparameter['value'])
                conditions_to_add.append(condition)
        self.add_conditions(conditions_to_add)

        return configuration_space

    def get_hyperparameters(self) -> List[Hyperparameter]:
        return list(self._hyperparameters.values())

    def get_hyperparameter(self, name: str) -> Hyperparameter:
        hp = self._hyperparameters.get(name)

        if hp is None:
            raise KeyError("Hyperparameter '%s' does not exist in this "
                           "configuration space." % name)
        else:
            return hp

    def get_hyperparameter_by_idx(self, idx: int) -> str:
        hp = self._idx_to_hyperparameter.get(idx)

        if hp is None:
            raise KeyError("Hyperparameter #'%d' does not exist in this "
                           "configuration space." % idx)
        else:
            return hp

    def get_idx_by_hyperparameter_name(self, name: str) -> int:
        idx = self._hyperparameter_idx.get(name)

        if idx is None:
            raise KeyError("Hyperparameter '%s' does not exist in this "
                           "configuration space." % name)
        else:
            return idx

    def get_conditions(self) -> List[AbstractCondition]:
        conditions = []
        added_conditions = set()  # type: Set[str]

        # Nodes is a list of nodes
        for source_node in self.get_hyperparameters():
            # This is a list of keys in a dictionary
            # TODO sort the edges by the order of their source_node in the
            # hyperparameter list!
            for target_node in self._children[source_node.name]:
                if target_node not in added_conditions:
                    condition = self._children[source_node.name][target_node]
                    conditions.append(condition)
                    added_conditions.add(target_node)

        return conditions

    def get_children_of(self, name: Hyperparameter) -> List[Hyperparameter]:
        conditions = self.get_child_conditions_of(name)
        parents = [] # type: List[Hyperparameter]
        for condition in conditions:
            parents.extend(condition.get_children())
        return parents

    def get_child_conditions_of(self, name: Union[str, Hyperparameter]) -> List[AbstractCondition]:
        if isinstance(name, Hyperparameter):
            name = name.name  # type: ignore

        # This raises an exception if the hyperparameter does not exist
        self.get_hyperparameter(name)

        #conditions = []
        #for child_name in self._children[name]:
        #    if child_name == "__HPOlib_configuration_space_root__":
        #        continue
        #    condition = self._children[name][child_name]
        #    conditions.append(condition)

        children = self._children[name]
        conditions = [children[child_name] for child_name in children
                      if child_name != "__HPOlib_configuration_space_root__"]
        return conditions

    def get_parents_of(self, name: Union[str, Hyperparameter]) -> List[Hyperparameter]:
        """Return the parent hyperparameters of a given hyperparameter.

        Parameters
        ----------
        name : str or Hyperparameter
            Can either be the name of a hyperparameter or the hyperparameter
            object.

        Returns
        -------
        list
            List with all parent hyperparameters.
        """
        conditions = self.get_parent_conditions_of(name)
        parents = [] # type: List[Hyperparameter]
        for condition in conditions:
            parents.extend(condition.get_parents())
        return parents

    def get_parent_conditions_of(self, name: Union[str, Hyperparameter]) -> List[AbstractCondition]:
        if isinstance(name, Hyperparameter):
            name = name.name  # type: ignore

        # This raises an exception if the hyperparameter does not exist
        self.get_hyperparameter(name)
        return self._get_parent_conditions_of(name)

    def _get_parent_conditions_of(self, name: str) -> List[AbstractCondition]:
        parents = self._parents[name]
        conditions = [parents[parent_name] for parent_name in parents
                      if parent_name != "__HPOlib_configuration_space_root__"]
        return conditions

    def get_all_unconditional_hyperparameters(self) -> List[str]:
        hyperparameters = [hp_name for hp_name in
                           self._children[
                               '__HPOlib_configuration_space_root__']]
        return hyperparameters

    def get_all_conditional_hyperparameters(self) -> List[str]:
        return self._conditionals

    def get_default_configuration(self) -> 'Configuration':
        return self._check_default_configuration()

    def _check_default_configuration(self) -> 'Configuration':
        # Check if adding that hyperparameter leads to an illegal default configuration
        instantiated_hyperparameters = {} # type: Dict[str, Union[None, int, float, str]]
        for hp in self.get_hyperparameters():
            conditions = self._get_parent_conditions_of(hp.name)
            active = True
            for condition in conditions:
                parent_names = [c.parent.name for c in
                                condition.get_descendant_literal_conditions()]

                parents = {
                    parent_name: instantiated_hyperparameters[parent_name]
                    for parent_name in parent_names
                }

                if not condition.evaluate(parents):
                    # TODO find out why a configuration is illegal!
                    active = False

            if active == False:
                instantiated_hyperparameters[hp.name] = None
            elif isinstance(hp, Constant):
                instantiated_hyperparameters[hp.name] = hp.value
            else:
                instantiated_hyperparameters[hp.name] = hp.default

                # TODO copy paste from check configuration

        # TODO add an extra Exception type for the case that the default
        # configuration is forbidden!
        return Configuration(self, instantiated_hyperparameters)

    def check_configuration(self, configuration: 'Configuration') -> None:
        if not isinstance(configuration, Configuration):
            raise TypeError("The method check_configuration must be called "
                            "with an instance of %s. "
                            "Your input was of type %s"% (Configuration, type(configuration)))
        self._check_configuration(configuration)

    def _check_configuration(self, configuration: 'Configuration',
                             allow_inactive_with_values: bool=False) -> None:
        for hp_name in self._hyperparameters:
            hyperparameter = self._hyperparameters[hp_name]
            hp_value = configuration.get(hp_name)

            if hp_value is not None and not hyperparameter.is_legal(hp_value):
                raise ValueError("Hyperparameter instantiation '%s' "
                                 "(type: %s) is illegal for hyperparameter %s" %
                                 (hp_value, str(type(hp_value)),
                                  hyperparameter))

            conditions = self._get_parent_conditions_of(hyperparameter.name)

            active = True
            for condition in conditions:
                parent_names = [c.parent.name for c in
                                condition.get_descendant_literal_conditions()]

                parents = {parent_name: configuration.get(parent_name) for
                           parent_name in parent_names}

                # if one of the parents is None, the hyperparameter cannot be
                # active! Else we have to check this
                if any([parent_value is None for parent_value in
                        parents.values()]):
                    active = False
                    break

                else:
                    if not condition.evaluate(parents):
                        active = False
                        break

            if active and hp_value is None:
                raise ValueError("Active hyperparameter '%s' not specified!" %
                                 hyperparameter.name)

            if not allow_inactive_with_values and not active and \
                    hp_value is not None:
                raise ValueError("Inactive hyperparameter '%s' must not be "
                                 "specified, but has the value: '%s'." %
                                 (hp_name, hp_value))
        self._check_forbidden(configuration)

    def _check_forbidden(self, configuration: 'Configuration') -> None:
        for clause in self.forbidden_clauses:
            if clause.is_forbidden(configuration, strict=False):
                raise ValueError("%sviolates forbidden clause %s" % (
                    str(configuration), str(clause)))

    def _check_forbidden_vector(self, vector: List[float]) -> None:
        for clause in self.forbidden_clauses:
            if clause.is_forbidden_vector(vector, strict=False):
                raise ValueError("Vector violates forbidden clause %s" % (
                    str(clause)))

    # http://stackoverflow.com/a/25176504/4636294
    def __eq__(self, other: Any) -> bool:
        """Override the default Equals behavior"""
        if isinstance(other, self.__class__):
            this_dict = self.__dict__.copy()
            del this_dict['random']
            other_dict = other.__dict__.copy()
            del other_dict['random']
            return this_dict == other_dict
        return NotImplemented

    def __ne__(self, other: Any) -> bool:
        """Define a non-equality test"""
        if isinstance(other, self.__class__):
            return not self.__eq__(other)
        return NotImplemented

    def __hash__(self) -> int:
        """Override the default hash behavior (that returns the id or the object)"""
        return hash(tuple(sorted(self.__dict__.items())))

    def __repr__(self) -> str:
        retval = io.StringIO()
        retval.write("Configuration space object:\n  Hyperparameters:\n")

        hyperparameters = sorted(self.get_hyperparameters(),
                                 key=lambda t: t.name)
        if hyperparameters:
            retval.write("    ")
            retval.write("\n    ".join(
                [str(hyperparameter) for hyperparameter in hyperparameters]))
            retval.write("\n")

        conditions = sorted(self.get_conditions(),
                            key=lambda t: str(t))
        if conditions:
            retval.write("  Conditions:\n")
            retval.write("    ")
            retval.write("\n    ".join(
                [str(condition) for condition in conditions]))
            retval.write("\n")

        if self.forbidden_clauses:
            retval.write("  Forbidden Clauses:\n")
            retval.write("    ")
            retval.write("\n    ".join(
                [str(clause) for clause in self.forbidden_clauses]))
            retval.write("\n")

        retval.seek(0)
        return retval.getvalue()

    def __iter__(self) -> Iterable:
        """ Allows to iterate over the hyperparameter names in (hopefully?) the right order."""
        return iter(self._hyperparameters.keys())

    def sample_configuration(self, size: int=1) -> Union['Configuration', List['Configuration']]:
        if not isinstance(size, int):
            raise TypeError('Argument size must be of type int, but is %s'
                            % type(size))

        iteration = 0
        missing = size
        accepted_configurations = []  # type: List['Configuration']
        num_hyperparameters = len(self._hyperparameters)

        unconditional_hyperparameters = self.get_all_unconditional_hyperparameters()
        conditional_hyperparameters = self.get_all_conditional_hyperparameters()

        while len(accepted_configurations) < size:
            if missing != size:
                missing = int(1.1 * missing)
            vector = np.ndarray((missing, num_hyperparameters),
                                dtype=np.float64)

            for i, hp_name in enumerate(self._hyperparameters):
                hyperparameter = self._hyperparameters[hp_name]
                vector[:, i] = hyperparameter._sample(self.random, missing)

            for i in range(missing):
                inactive = set()  # type: Set['str']
                visited = set()
                visited.update(unconditional_hyperparameters)
                to_visit = deque()  # type: deque[str]
                to_visit.extendleft(conditional_hyperparameters)
                infiniteloopcounter = 0
                while len(to_visit) > 0:
                    infiniteloopcounter += 1
                    if infiniteloopcounter >= 100000:
                        raise ValueError("Probably an infinite loop...")

                    hp_name = to_visit.pop()
                    conditions = self._get_parent_conditions_of(hp_name)
                    add = True
                    continue_while = False
                    for condition in conditions:
                        parent_names = [c.parent.name for c in
                                        condition.get_descendant_literal_conditions()]

                        # Not all parents visited so far
                        if np.sum([parent_name in visited
                                   for parent_name in parent_names]) != \
                                len(parent_names):
                            to_visit.appendleft(hp_name)
                            continue_while = True
                            break

<<<<<<< HEAD
                        parents = {parent_name: self._hyperparameters[parent_name]._transform(vector[i][
                                           self._hyperparameter_idx[
                                              parent_name]])
                                   for parent_name in parent_names}

                        # A parent condition is not fulfilled
                        if np.sum([parent_name in inactive
                                   for parent_name in parent_names]) > 0:
                            add = False
                            break
                        if not condition.evaluate(parents):
                            add = False
                            break

                    if continue_while:
                        continue

                    if not add:
                        hyperparameter_idx = self._hyperparameter_idx[hp_name]
                        vector[i][hyperparameter_idx] = np.NaN
                        inactive.add(hp_name)
                    visited.add(hp_name)

            for i in range(missing):
                try:
                    configuration = Configuration(self, vector=vector[i])
                    self._check_forbidden(configuration)
                    accepted_configurations.append(configuration)
                except ValueError as e:
                    iteration += 1

                    if iteration == size * 100:
                        raise ValueError(
                            "Cannot sample valid configuration for "
                            "%s" % self)

            missing = size - len(accepted_configurations)

        if size <= 1:
            return accepted_configurations[0]
        else:
            return accepted_configurations

    def sample_configuration_vector_checking(self, size: int = 1) -> Union['Configuration', List['Configuration']]:
        if not isinstance(size, int):
            raise TypeError('Argument size must be of type int, but is %s'
                            % type(size))

        iteration = 0
        missing = size
        accepted_configurations = []  # type: List['Configuration']
        num_hyperparameters = len(self._hyperparameters)

        unconditional_hyperparameters = self.get_all_unconditional_hyperparameters()
        conditional_hyperparameters = self.get_all_conditional_hyperparameters()

        while len(accepted_configurations) < size:
            if missing != size:
                missing = int(1.1 * missing)
            vector = np.ndarray((missing, num_hyperparameters),
                                dtype=np.float64)

            for i, hp_name in enumerate(self._hyperparameters):
                hyperparameter = self._hyperparameters[hp_name]
                vector[:, i] = hyperparameter._sample(self.random, missing)

            for i in range(missing):
                inactive = set()  # type: Set['str']
                visited = set()
                visited.update(unconditional_hyperparameters)
                to_visit = deque()  # type: deque[str]
                to_visit.extendleft(conditional_hyperparameters)
                infiniteloopcounter = 0
                while len(to_visit) > 0:
                    infiniteloopcounter += 1
                    if infiniteloopcounter >= 100000:
                        raise ValueError("Probably an infinite loop...")

                    hp_name = to_visit.pop()
                    conditions = self._get_parent_conditions_of(hp_name)
                    add = True
                    continue_while = False
                    for condition in conditions:
                        parent_names = [c.parent.name for c in
                                        condition.get_descendant_literal_conditions()]

                        # Not all parents visited so far
                        if np.sum([parent_name in visited
                                   for parent_name in parent_names]) != \
                                len(parent_names):
                            to_visit.appendleft(hp_name)
                            continue_while = True
                            break

                        parents = {parent_name: self._hyperparameters[parent_name]._transform(vector[i][
                                                                                                  self._hyperparameter_idx[
                                                                                                      parent_name]])
                                   for parent_name in parent_names}
=======
                        parent_vector_ids = condition.get_parents_vector()
>>>>>>> 94687bf4

                        # A parent condition is not fulfilled
                        if np.sum([parent_name in inactive
                                   for parent_name in parent_names]) > 0:
                            add = False
                            break
                        if not condition.evaluate(parents):
                            add = False
                            break
                        # parent_names = [c.parent.name for c in
                        #                 condition.get_descendant_literal_conditions()]
                        #
                        # # Not all parents visited so far
                        # if np.sum([parent_name in visited
                        #            for parent_name in parent_names]) != \
                        #         len(parent_names):
                        #     to_visit.appendleft(hp_name)
                        #     continue_while = True
                        #     break
                        #
                        # # parents = {parent_name: self._hyperparameters[parent_name]._transform(vector[i][
                        # #                                                                          self._hyperparameter_idx[
                        # #                                                                              parent_name]])
                        # #           for parent_name in parent_names}
                        #
                        # parent_vector_ids = condition.get_parents_vector()
                        #
                        # # A parent condition is not fulfilled
                        # if np.sum([vector_id in inactive
                        #            for vector_id in parent_vector_ids]) > 0:
                        #     add = False
                        #     break
                        # if not condition.evaluate_vector(vector[i]):
                        #     add = False
                        #     break

                    if continue_while:
                        continue

                    if not add:
                        hyperparameter_idx = self._hyperparameter_idx[hp_name]
                        vector[i][hyperparameter_idx] = np.NaN
                        #inactive.add(hyperparameter_idx)
                        inactive.add(hp_name)
                    visited.add(hp_name)

            for i in range(missing):
                try:
                    self._check_forbidden_vector(vector[i])
                    configuration = Configuration(self, vector=vector[i])
                    accepted_configurations.append(configuration)
                except ValueError as e:
                    iteration += 1

                    if iteration == size * 100:
                        raise ValueError(
                            "Cannot sample valid configuration for "
                            "%s" % self)

            missing = size - len(accepted_configurations)

        if size <= 1:
            return accepted_configurations[0]
        else:
            return accepted_configurations

    def seed(self, seed: int) -> None:
        self.random = np.random.RandomState(seed)


class Configuration(object):
    # TODO add a method to eliminate inactive hyperparameters from a configuration
    def __init__(self, configuration_space: ConfigurationSpace, values: Union[None,  Dict[str, Union[str, float, int]]] = None,
                 vector: Union[None, np.ndarray]=None, allow_inactive_with_values: bool=False, origin: Any=None)\
            -> None:
        """A single configuration.

        Parameters
        ----------
        configuration_space : ConfigurationSpace
            The configuration space for this configuration

        values : dict
            A dictionary with pairs (hyperparameter_name, value), where value is
            a legal value of the hyperparameter in the above
            configuration_space.

        vector : np.ndarray
            A numpy array for efficient representation. Either values or
            vector has to be given.

        allow_inactive_with_values : bool (default=False)
            Whether an Exception will be raised if a value for an inactive
            hyperparameter is given. Default is to raise an Exception.
        """
        if not isinstance(configuration_space, ConfigurationSpace):
            raise TypeError("Configuration expects an instance of %s, "
                            "you provided '%s'" %
                            (ConfigurationSpace, type(configuration_space)))

        self.configuration_space = configuration_space
        self.allow_inactive_with_values = allow_inactive_with_values
        self._query_values = False
        self._num_hyperparameters = len(self.configuration_space._hyperparameters)
        self.origin = origin
        self._keys = None  # type: Union[None, List[str]]

        if values is not None and vector is not None:
            raise ValueError('Configuration specified both as dictionary and '
                             'vector, can only do one.')
        if values is not None:
            # Using cs._hyperparameters to iterate makes sure that the
            # hyperparameters in the configuration are sorted in the same way as
            # they are sorted in the configuration space
            self._values = dict()  # type: Dict[str, Union[str, float, int]]
            for key in configuration_space._hyperparameters:
                value = values.get(key)
                if value is None:
                    continue
                hyperparameter = configuration_space.get_hyperparameter(key)
                hyperparameter.is_legal(value)
                # Truncate the representation of the float to be of constant
                # length for a python version
                if isinstance(hyperparameter, FloatHyperparameter):
                    value = float(repr(value))

                self._values[key] = value

            for key in values:
                if key not in configuration_space._hyperparameters:
                    raise ValueError('Tried to specify unknown hyperparameter '
                                     '%s' % key)

            self._query_values = True
            self.is_valid_configuration()
            self._vector = np.ndarray((self._num_hyperparameters, ),
                                      dtype=np.float)

            # Populate the vector
            # TODO very unintuitive calls...
            for key in configuration_space._hyperparameters:
                self._vector[self.configuration_space._hyperparameter_idx[
                    key]] = self.configuration_space.get_hyperparameter(key). \
                        _inverse_transform(self[key])

        elif vector is not None:
            self._values = dict()
            if not isinstance(vector, np.ndarray):
                vector = np.array(vector, dtype=float)
            self._vector = vector
        else:
            raise ValueError('Configuration neither specified as dictionary '
                             'or vector.')

    def is_valid_configuration(self) -> None:
        self.configuration_space._check_configuration(
            self, allow_inactive_with_values=self.allow_inactive_with_values)

    def __getitem__(self, item: str) -> Any:
        if self._query_values or item in self._values:
            return self._values.get(item)

        hyperparameter = self.configuration_space._hyperparameters[item]
        item_idx = self.configuration_space._hyperparameter_idx[item]

        if not np.isfinite(self._vector[item_idx]):
            raise KeyError()

        value = hyperparameter._transform(self._vector[item_idx])
        # Truncate the representation of the float to be of constant
        # length for a python version
        if isinstance(hyperparameter, FloatHyperparameter):
            value = float(repr(value))
        # TODO make everything faster, then it'll be possible to init all values
        # at the same time and use an OrderedDict instead of only a dict here to
        # support iterating that dict in the same order as the actual order of
        # hyperparameters
        self._values[item] = value
        return self._values[item]

    def get(self, item: str, default: Union[None, Any]=None) -> Union[None, Any]:
        try:
            return self[item]
        except:
            return default

    def __contains__(self, item: str) -> bool:
        self._populate_values()
        return item in self._values

    # http://stackoverflow.com/a/25176504/4636294
    def __eq__(self, other: Any) -> bool:
        """Override the default Equals behavior"""
        if isinstance(other, self.__class__):
            self._populate_values()
            other._populate_values()
            return self._values == other._values and \
                self.configuration_space == other.configuration_space
        return NotImplemented

    def __ne__(self, other: Any) -> bool:
        """Define a non-equality test"""
        if isinstance(other, self.__class__):
            return not self.__eq__(other)
        return NotImplemented

    def __hash__(self) -> int:
        """Override the default hash behavior (that returns the id or the object)"""
        self._populate_values()
        return hash(self.__repr__())

    def _populate_values(self) -> None:
        if self._query_values is False:
            for hyperparameter in self.configuration_space.get_hyperparameters():
                self.get(hyperparameter.name)
            self._query_values = True

    def __repr__(self) -> str:
        self._populate_values()

        representation = io.StringIO()
        representation.write("Configuration:\n")

        hyperparameters = self.configuration_space.get_hyperparameters()
        hyperparameters.sort(key=lambda t: t.name)
        for hyperparameter in hyperparameters:
            hp_name = hyperparameter.name
            if hp_name in self._values and self._values[hp_name] is not None:
                representation.write("  ")

                value = repr(self._values[hp_name])
                if isinstance(hyperparameter, Constant):
                    representation.write("%s, Constant: %s" % (hp_name, value))
                else:
                    representation.write("%s, Value: %s" % (hp_name, value))
                representation.write("\n")

        return representation.getvalue()

    def __iter__(self) -> Iterable:
        return iter(self.keys())

    def keys(self) -> List[str]:
        # Cache the keys to speed up the process of retrieving the keys
        if self._keys is None:
            self._keys = list(self.configuration_space._hyperparameters.keys())
        return self._keys

    def get_dictionary(self) -> Dict[str, Union[str, float, int]]:
        self._populate_values()
        return self._values

    def get_array(self) -> np.ndarray:
        """
        Returns
        -------
        numpy.ndarray
            internal vector representation of the configuration. All
            continuous values are scaled between zero and one.
        """
        return self._vector



















<|MERGE_RESOLUTION|>--- conflicted
+++ resolved
@@ -757,18 +757,14 @@
                             continue_while = True
                             break
 
-<<<<<<< HEAD
-                        parents = {parent_name: self._hyperparameters[parent_name]._transform(vector[i][
-                                           self._hyperparameter_idx[
-                                              parent_name]])
-                                   for parent_name in parent_names}
+                        parent_vector_ids = condition.get_parents_vector()
 
                         # A parent condition is not fulfilled
-                        if np.sum([parent_name in inactive
-                                   for parent_name in parent_names]) > 0:
+                        if np.sum([vector_id in inactive
+                                   for vector_id in parent_vector_ids]) > 0:
                             add = False
                             break
-                        if not condition.evaluate(parents):
+                        if not condition.evaluate_vector(vector[i]):
                             add = False
                             break
 
@@ -778,137 +774,13 @@
                     if not add:
                         hyperparameter_idx = self._hyperparameter_idx[hp_name]
                         vector[i][hyperparameter_idx] = np.NaN
-                        inactive.add(hp_name)
+                        inactive.add(hyperparameter_idx)
                     visited.add(hp_name)
 
             for i in range(missing):
                 try:
                     configuration = Configuration(self, vector=vector[i])
                     self._check_forbidden(configuration)
-                    accepted_configurations.append(configuration)
-                except ValueError as e:
-                    iteration += 1
-
-                    if iteration == size * 100:
-                        raise ValueError(
-                            "Cannot sample valid configuration for "
-                            "%s" % self)
-
-            missing = size - len(accepted_configurations)
-
-        if size <= 1:
-            return accepted_configurations[0]
-        else:
-            return accepted_configurations
-
-    def sample_configuration_vector_checking(self, size: int = 1) -> Union['Configuration', List['Configuration']]:
-        if not isinstance(size, int):
-            raise TypeError('Argument size must be of type int, but is %s'
-                            % type(size))
-
-        iteration = 0
-        missing = size
-        accepted_configurations = []  # type: List['Configuration']
-        num_hyperparameters = len(self._hyperparameters)
-
-        unconditional_hyperparameters = self.get_all_unconditional_hyperparameters()
-        conditional_hyperparameters = self.get_all_conditional_hyperparameters()
-
-        while len(accepted_configurations) < size:
-            if missing != size:
-                missing = int(1.1 * missing)
-            vector = np.ndarray((missing, num_hyperparameters),
-                                dtype=np.float64)
-
-            for i, hp_name in enumerate(self._hyperparameters):
-                hyperparameter = self._hyperparameters[hp_name]
-                vector[:, i] = hyperparameter._sample(self.random, missing)
-
-            for i in range(missing):
-                inactive = set()  # type: Set['str']
-                visited = set()
-                visited.update(unconditional_hyperparameters)
-                to_visit = deque()  # type: deque[str]
-                to_visit.extendleft(conditional_hyperparameters)
-                infiniteloopcounter = 0
-                while len(to_visit) > 0:
-                    infiniteloopcounter += 1
-                    if infiniteloopcounter >= 100000:
-                        raise ValueError("Probably an infinite loop...")
-
-                    hp_name = to_visit.pop()
-                    conditions = self._get_parent_conditions_of(hp_name)
-                    add = True
-                    continue_while = False
-                    for condition in conditions:
-                        parent_names = [c.parent.name for c in
-                                        condition.get_descendant_literal_conditions()]
-
-                        # Not all parents visited so far
-                        if np.sum([parent_name in visited
-                                   for parent_name in parent_names]) != \
-                                len(parent_names):
-                            to_visit.appendleft(hp_name)
-                            continue_while = True
-                            break
-
-                        parents = {parent_name: self._hyperparameters[parent_name]._transform(vector[i][
-                                                                                                  self._hyperparameter_idx[
-                                                                                                      parent_name]])
-                                   for parent_name in parent_names}
-=======
-                        parent_vector_ids = condition.get_parents_vector()
->>>>>>> 94687bf4
-
-                        # A parent condition is not fulfilled
-                        if np.sum([parent_name in inactive
-                                   for parent_name in parent_names]) > 0:
-                            add = False
-                            break
-                        if not condition.evaluate(parents):
-                            add = False
-                            break
-                        # parent_names = [c.parent.name for c in
-                        #                 condition.get_descendant_literal_conditions()]
-                        #
-                        # # Not all parents visited so far
-                        # if np.sum([parent_name in visited
-                        #            for parent_name in parent_names]) != \
-                        #         len(parent_names):
-                        #     to_visit.appendleft(hp_name)
-                        #     continue_while = True
-                        #     break
-                        #
-                        # # parents = {parent_name: self._hyperparameters[parent_name]._transform(vector[i][
-                        # #                                                                          self._hyperparameter_idx[
-                        # #                                                                              parent_name]])
-                        # #           for parent_name in parent_names}
-                        #
-                        # parent_vector_ids = condition.get_parents_vector()
-                        #
-                        # # A parent condition is not fulfilled
-                        # if np.sum([vector_id in inactive
-                        #            for vector_id in parent_vector_ids]) > 0:
-                        #     add = False
-                        #     break
-                        # if not condition.evaluate_vector(vector[i]):
-                        #     add = False
-                        #     break
-
-                    if continue_while:
-                        continue
-
-                    if not add:
-                        hyperparameter_idx = self._hyperparameter_idx[hp_name]
-                        vector[i][hyperparameter_idx] = np.NaN
-                        #inactive.add(hyperparameter_idx)
-                        inactive.add(hp_name)
-                    visited.add(hp_name)
-
-            for i in range(missing):
-                try:
-                    self._check_forbidden_vector(vector[i])
-                    configuration = Configuration(self, vector=vector[i])
                     accepted_configurations.append(configuration)
                 except ValueError as e:
                     iteration += 1
