# Copyright (c) 2014-2016, ConfigSpace developers
# Matthias Feurer
# Katharina Eggensperger
# and others (see commit history).
# All rights reserved.
#
# Redistribution and use in source and binary forms, with or without
# modification, are permitted provided that the following conditions are met:
#     * Redistributions of source code must retain the above copyright
#       notice, this list of conditions and the following disclaimer.
#     * Redistributions in binary form must reproduce the above copyright
#       notice, this list of conditions and the following disclaimer in the
#       documentation and/or other materials provided with the distribution.
#     * Neither the name of the <organization> nor the
#       names of its contributors may be used to endorse or promote products
#       derived from this software without specific prior written permission.
#
# THIS SOFTWARE IS PROVIDED BY THE COPYRIGHT HOLDERS AND CONTRIBUTORS "AS IS" AND
# ANY EXPRESS OR IMPLIED WARRANTIES, INCLUDING, BUT NOT LIMITED TO, THE IMPLIED
# WARRANTIES OF MERCHANTABILITY AND FITNESS FOR A PARTICULAR PURPOSE ARE
# DISCLAIMED. IN NO EVENT SHALL <COPYRIGHT HOLDER> BE LIABLE FOR ANY
# DIRECT, INDIRECT, INCIDENTAL, SPECIAL, EXEMPLARY, OR CONSEQUENTIAL DAMAGES
# (INCLUDING, BUT NOT LIMITED TO, PROCUREMENT OF SUBSTITUTE GOODS OR SERVICES;
# LOSS OF USE, DATA, OR PROFITS; OR BUSINESS INTERRUPTION) HOWEVER CAUSED AND
# ON ANY THEORY OF LIABILITY, WHETHER IN CONTRACT, STRICT LIABILITY, OR TORT
# (INCLUDING NEGLIGENCE OR OTHERWISE) ARISING IN ANY WAY OUT OF THE USE OF THIS
# SOFTWARE, EVEN IF ADVISED OF THE POSSIBILITY OF SUCH DAMAGE.
import copy
import io
import math
import warnings
from collections import OrderedDict, Counter
from itertools import count
from more_itertools import roundrobin, duplicates_everseen
from typing import List, Any, Dict, Union, Set, Tuple, Optional, Sequence

from scipy.stats import truncnorm, beta as spbeta, norm
import numpy as np

# It's necessary to call "import_array" if you use any part of the
# numpy PyArray_* API. From Cython 3, accessing attributes like
# ".shape" on a typed Numpy array use this API. Therefore we recommend
# always calling "import_array" whenever you "cimport numpy"
cimport numpy as np
np.import_array()

from ConfigSpace.functional import center_range, arange_chunked

# OPTIM: Some operations generate an arange which could blowup memory if
# done over the entire space of integers (int32/64).
# To combat this, `arange_chunked` is used in scenarios where reducion
# operations over all the elments could be done in partial steps independantly.
# For example, a sum over the pdf values could be done in chunks.
# This may add some small overhead for smaller ranges but is unlikely to
# be noticable.
ARANGE_CHUNKSIZE = 10_000_000

cdef class Hyperparameter(object):

    def __init__(self, name: str, meta: Optional[Dict]) -> None:
        if not isinstance(name, str):
            raise TypeError(
                "The name of a hyperparameter must be an instance of"
                " %s, but is %s." % (str(str), type(name)))
        self.name: str = name
        self.meta = meta

    def __repr__(self):
        raise NotImplementedError()

    def is_legal(self, value):
        raise NotImplementedError()

    cpdef bint is_legal_vector(self, DTYPE_t value):
        """
        Check whether the given value is a legal value for the vector
        representation of this hyperparameter.

        Parameters
        ----------
        value
            the vector value to check

        Returns
        -------
        bool
            True if the given value is a legal vector value, otherwise False

        """
        raise NotImplementedError()

    def sample(self, rs):
        vector = self._sample(rs)
        return self._transform(vector)

    def rvs(
        self,
        size: Optional[int] = None,
        random_state: Optional[Union[int, np.random, np.random.RandomState]] = None
    ) -> Union[float, np.ndarray]:
        """
        scipy compatibility wrapper for ``_sample``,
        allowing the hyperparameter to be used in sklearn API
        hyperparameter searchers, eg. GridSearchCV.

        """

        # copy-pasted from scikit-learn utils/validation.py
        def check_random_state(seed):
            """
            Turn seed into a np.random.RandomState instance
            If seed is None (or np.random), return the RandomState singleton used
            by np.random.
            If seed is an int, return a new RandomState instance seeded with seed.
            If seed is already a RandomState instance, return it.
            If seed is a new-style np.random.Generator, return it.
            Otherwise, raise ValueError.

            """
            if seed is None or seed is np.random:
                return np.random.mtrand._rand
            if isinstance(seed, (int, np.integer)):
                return np.random.RandomState(seed)
            if isinstance(seed, np.random.RandomState):
                return seed
            try:
                # Generator is only available in numpy >= 1.17
                if isinstance(seed, np.random.Generator):
                    return seed
            except AttributeError:
                pass
            raise ValueError('%r cannot be used to seed a numpy.random.RandomState'
                             ' instance' % seed)

        # if size=None, return a value, but if size=1, return a 1-element array

        vector = self._sample(
            rs=check_random_state(random_state),
            size=size if size is not None else 1
        )
        if size is None:
            vector = vector[0]

        return self._transform(vector)

    def _sample(self, rs, size):
        raise NotImplementedError()

    def _transform(
        self,
        vector: Union[np.ndarray, float, int]
    ) -> Optional[Union[np.ndarray, float, int]]:
        raise NotImplementedError()

    def _inverse_transform(self, vector):
        raise NotImplementedError()

    def has_neighbors(self):
        raise NotImplementedError()

    def get_neighbors(self, value, rs, number, transform=False):
        raise NotImplementedError()

    def get_num_neighbors(self, value):
        raise NotImplementedError()

    cpdef int compare_vector(self, DTYPE_t value, DTYPE_t value2):
        raise NotImplementedError()

    def pdf(self, vector: np.ndarray) -> np.ndarray:
        """
        Computes the probability density function of the hyperparameter in
        the hyperparameter space (the one specified by the user).
        For each hyperparameter type, there is also a method _pdf which
        operates on the transformed (and possibly normalized) hyperparameter
        space. Only legal values return a positive probability density,
        otherwise zero.

        Parameters
        ----------
        vector: np.ndarray
            the (N, ) vector of inputs for which the probability density
            function is to be computed.

        Returns
        ----------
        np.ndarray(N, )
            Probability density values of the input vector
        """
        raise NotImplementedError()

    def _pdf(self, vector: np.ndarray) -> np.ndarray:
        """
        Computes the probability density function of the hyperparameter in
        the transformed (and possibly normalized, depends on the parameter
        type) space. As such, one never has to worry about log-normal
        distributions, only normal distributions (as the inverse_transform
         in the pdf method handles these).

        Parameters
        ----------
        vector: np.ndarray
            the (N, ) vector of inputs for which the probability density
            function is to be computed.

        Returns
        ----------
        np.ndarray(N, )
            Probability density values of the input vector
        """
        raise NotImplementedError()

    def get_size(self) -> float:
        raise NotImplementedError()


cdef class Constant(Hyperparameter):
    cdef public value
    cdef DTYPE_t value_vector

    def __init__(self, name: str, value: Union[str, int, float], meta: Optional[Dict] = None
                 ) -> None:
        """
        Representing a constant hyperparameter in the configuration space.

        By sampling from the configuration space each time only a single,
        constant ``value`` will be drawn from this hyperparameter.

        Parameters
        ----------
        name : str
            Name of the hyperparameter, with which it can be accessed
        value : str, int, float
            value to sample hyperparameter from
        meta : Dict, optional
            Field for holding meta data provided by the user.
            Not used by the configuration space.
        """
        super(Constant, self).__init__(name, meta)
        allowed_types = (int, float, str)

        if not isinstance(value, allowed_types) or \
                isinstance(value, bool):
            raise TypeError("Constant value is of type %s, but only the "
                            "following types are allowed: %s" %
                            (type(value), allowed_types))  # type: ignore

        self.value = value
        self.value_vector = 0.
        self.default_value = value
        self.normalized_default_value = 0.

    def __repr__(self) -> str:
        repr_str = ["%s" % self.name,
                    "Type: Constant",
                    "Value: %s" % self.value]
        return ", ".join(repr_str)

    def __eq__(self, other: Any) -> bool:
        """
        This method implements a comparison between self and another
        object.

        Additionally, it defines the __ne__() as stated in the
        documentation from python:
            By default, object implements __eq__() by using is, returning NotImplemented
            in the case of a false comparison: True if x is y else NotImplemented.
            For __ne__(), by default it delegates to __eq__() and inverts the result
            unless it is NotImplemented.

        """
        if not isinstance(other, self.__class__):
            return False

        return (
            self.value == other.value and
            self.name == other.name and
            self.default_value == other.default_value
        )

    def __copy__(self):
        return Constant(self.name, self.value, meta=self.meta)

    def __hash__(self):
        return hash((self.name, self.value))

    def is_legal(self, value: Union[str, int, float]) -> bool:
        return value == self.value

    cpdef bint is_legal_vector(self, DTYPE_t value):
        return value == self.value_vector

    def _sample(self, rs: None, size: Optional[int] = None) -> Union[int, np.ndarray]:
        return 0 if size == 1 else np.zeros((size,))

    def _transform(self, vector: Optional[Union[np.ndarray, float, int]]) \
            -> Optional[Union[np.ndarray, float, int]]:
        return self.value

    def _transform_vector(self, vector: Optional[np.ndarray]) \
            -> Optional[Union[np.ndarray, float, int]]:
        return self.value

    def _transform_scalar(self, vector: Optional[Union[float, int]]) \
            -> Optional[Union[np.ndarray, float, int]]:
        return self.value

    def _inverse_transform(self, vector: Union[np.ndarray, float, int]
                           ) -> Union[np.ndarray, int, float]:
        if vector != self.value:
            return np.NaN
        return 0

    def has_neighbors(self) -> bool:
        return False

    def get_num_neighbors(self, value=None) -> int:
        return 0

    def get_neighbors(self, value: Any, rs: np.random.RandomState, number: int,
                      transform: bool = False) -> List:
        return []

    def pdf(self, vector: np.ndarray) -> np.ndarray:
        """
        Computes the probability density function of the parameter in
        the original parameter space (the one specified by the user).
        For each hyperparameter type, there is also a method _pdf which
        operates on the transformed (and possibly normalized) parameter
        space. Only legal values return a positive probability density,
        otherwise zero.

        Parameters
        ----------
        vector: np.ndarray
            the (N, ) vector of inputs for which the probability density
            function is to be computed.

        Returns
        ----------
        np.ndarray(N, )
            Probability density values of the input vector
        """
        if vector.ndim != 1:
            raise ValueError("Method pdf expects a one-dimensional numpy array")
        return self._pdf(vector)

    def _pdf(self, vector: np.ndarray) -> np.ndarray:
        """
        Computes the probability density function of the parameter in
        the transformed (and possibly normalized, depends on the parameter
        type) space. As such, one never has to worry about log-normal
        distributions, only normal distributions (as the inverse_transform
        in the pdf method handles these).

        Parameters
        ----------
        vector: np.ndarray
            the (N, ) vector of inputs for which the probability density
            function is to be computed.

        Returns
        ----------
        np.ndarray(N, )
            Probability density values of the input vector
        """
        return (vector == self.value).astype(float)

    def get_max_density(self):
        return 1.0

    def get_size(self) -> float:
        return 1.0

cdef class UnParametrizedHyperparameter(Constant):
    pass


cdef class NumericalHyperparameter(Hyperparameter):

    def __init__(self, name: str, default_value: Any, meta: Optional[Dict]) -> None:
        super(NumericalHyperparameter, self).__init__(name, meta)
        self.default_value = default_value

    def has_neighbors(self) -> bool:
        return True

    def get_num_neighbors(self, value=None) -> float:

        return np.inf

    cpdef int compare(self, value: Union[int, float, str], value2: Union[int, float, str]):
        if value < value2:
            return -1
        elif value > value2:
            return 1
        elif value == value2:
            return 0

    cpdef int compare_vector(self, DTYPE_t value, DTYPE_t value2):
        if value < value2:
            return -1
        elif value > value2:
            return 1
        elif value == value2:
            return 0

    def allow_greater_less_comparison(self) -> bool:
        return True

    def __eq__(self, other: Any) -> bool:
        """
        This method implements a comparison between self and another
        object.

        Additionally, it defines the __ne__() as stated in the
        documentation from python:
            By default, object implements __eq__() by using is, returning NotImplemented
            in the case of a false comparison: True if x is y else NotImplemented.
            For __ne__(), by default it delegates to __eq__() and inverts the result
            unless it is NotImplemented.

        """
        if not isinstance(other, self.__class__):
            return False

        return (
            self.name == other.name and
            self.default_value == other.default_value and
            self.lower == other.lower and
            self.upper == other.upper and
            self.log == other.log and
            self.q == other.q
        )

    def __hash__(self):
        return hash(
            (
                self.name,
                self.lower,
                self.upper,
                self.log,
                self.q
            )
        )

    def __copy__(self):
        return self.__class__(
            name=self.name,
            default_value=self.default_value,
            lower=self.lower,
            upper=self.upper,
            log=self.log,
            q=self.q,
            meta=self.meta
        )


cdef class FloatHyperparameter(NumericalHyperparameter):
    def __init__(self, name: str, default_value: Union[int, float], meta: Optional[Dict] = None
                 ) -> None:
        super(FloatHyperparameter, self).__init__(name, default_value, meta)

    def is_legal(self, value: Union[int, float]) -> bool:
        raise NotImplementedError()

    cpdef bint is_legal_vector(self, DTYPE_t value):
        raise NotImplementedError()

    def check_default(self, default_value: Union[int, float]) -> float:
        raise NotImplementedError()

    def _transform(self, vector: Union[np.ndarray, float, int]
                   ) -> Optional[Union[np.ndarray, float, int]]:
        try:
            if isinstance(vector, np.ndarray):
                return self._transform_vector(vector)
            return self._transform_scalar(vector)
        except ValueError:
            return None

    cpdef double _transform_scalar(self, double scalar):
        raise NotImplementedError()

    cpdef np.ndarray _transform_vector(self, np.ndarray vector):
        raise NotImplementedError()

    def pdf(self, vector: np.ndarray) -> np.ndarray:
        """
        Computes the probability density function of the parameter in
        the original parameter space (the one specified by the user).
        For each parameter type, there is also a method _pdf which
        operates on the transformed (and possibly normalized) parameter
        space. Only legal values return a positive probability density,
        otherwise zero.

        Parameters
        ----------
        vector: np.ndarray
            the (N, ) vector of inputs for which the probability density
            function is to be computed.

        Returns
        ----------
        np.ndarray(N, )
            Probability density values of the input vector
        """
        if vector.ndim != 1:
            raise ValueError("Method pdf expects a one-dimensional numpy array")
        vector = self._inverse_transform(vector)
        return self._pdf(vector)

    def _pdf(self, vector: np.ndarray) -> np.ndarray:
        """
        Computes the probability density function of the parameter in
        the transformed (and possibly normalized, depends on the parameter
        type) space. As such, one never has to worry about log-normal
        distributions, only normal distributions (as the inverse_transform
        in the pdf method handles these).

        Parameters
        ----------
        vector: np.ndarray
            the (N, ) vector of inputs for which the probability density
            function is to be computed.

        Returns
        ----------
        np.ndarray(N, )
            Probability density values of the input vector
        """
        raise NotImplementedError()

    def get_max_density(self) -> float:
        """
        Returns the maximal density on the pdf for the parameter (so not
        the mode, but the value of the pdf on the mode).
        """
        raise NotImplementedError()


cdef class IntegerHyperparameter(NumericalHyperparameter):
    def __init__(self, name: str, default_value: int, meta: Optional[Dict] = None) -> None:
        super(IntegerHyperparameter, self).__init__(name, default_value, meta)

    def is_legal(self, value: int) -> bool:
        raise NotImplemented

    cpdef bint is_legal_vector(self, DTYPE_t value):
        raise NotImplemented

    def check_default(self, default_value) -> int:
        raise NotImplemented

    def check_int(self, parameter: int, name: str) -> int:
        if abs(int(parameter) - parameter) > 0.00000001 and \
                type(parameter) is not int:
            raise ValueError("For the Integer parameter %s, the value must be "
                             "an Integer, too. Right now it is a %s with value"
                             " %s." % (name, type(parameter), str(parameter)))
        return int(parameter)

    def _transform(self, vector: Union[np.ndarray, float, int]
                   ) -> Optional[Union[np.ndarray, float, int]]:
        try:
            if isinstance(vector, np.ndarray):
                return self._transform_vector(vector)
            return self._transform_scalar(vector)
        except ValueError:
            return None

    cpdef long long _transform_scalar(self, double scalar):
        raise NotImplementedError()

    cpdef np.ndarray _transform_vector(self, np.ndarray vector):
        raise NotImplementedError()

    def pdf(self, vector: np.ndarray) -> np.ndarray:
        """
        Computes the probability density function of the hyperparameter in
        the hyperparameter space (the one specified by the user).
        For each hyperparameter type, there is also a method _pdf which
        operates on the transformed (and possibly normalized) hyperparameter
        space. Only legal values return a positive probability density,
        otherwise zero.

        Parameters
        ----------
        vector: np.ndarray
            the (N, ) vector of inputs for which the probability density
            function is to be computed.

        Returns
        ----------
        np.ndarray(N, )
            Probability density values of the input vector
        """
        if vector.ndim != 1:
            raise ValueError("Method pdf expects a one-dimensional numpy array")
        is_integer = (np.round(vector) == vector).astype(int)
        vector = self._inverse_transform(vector)
        return self._pdf(vector) * is_integer

    def _pdf(self, vector: np.ndarray) -> np.ndarray:
        """
        Computes the probability density function of the parameter in
        the transformed (and possibly normalized, depends on the parameter
        type) space. As such, one never has to worry about log-normal
        distributions, only normal distributions (as the inverse_transform
        in the pdf method handles these). Optimally, an IntegerHyperparameter
        should have a corresponding float, which can be utlized for the calls
        to the probability density function (see e.g. NormalIntegerHyperparameter)

        Parameters
        ----------
        vector: np.ndarray
            the (N, ) vector of inputs for which the probability density
            function is to be computed.

        Returns
        ----------
        np.ndarray(N, )
            Probability density values of the input vector
        """
        raise NotImplementedError()

    def get_max_density(self) -> float:
        """
        Returns the maximal density on the pdf for the parameter (so not
        the mode, but the value of the pdf on the mode).
        """
        raise NotImplementedError()


cdef class UniformFloatHyperparameter(FloatHyperparameter):
    def __init__(self, name: str, lower: Union[int, float], upper: Union[int, float],
                 default_value: Union[int, float, None] = None,
                 q: Union[int, float, None] = None, log: bool = False,
                 meta: Optional[Dict] = None) -> None:
        """
        A uniformly distributed float hyperparameter.

        Its values are sampled from a uniform distribution with values
        from ``lower`` to ``upper``.

        >>> from ConfigSpace import UniformFloatHyperparameter
        >>>
        >>> UniformFloatHyperparameter('u', lower=10, upper=100, log = False)
        u, Type: UniformFloat, Range: [10.0, 100.0], Default: 55.0

        Parameters
        ----------
        name : str
            Name of the hyperparameter, with which it can be accessed
        lower : int, float
            Lower bound of a range of values from which the hyperparameter will be sampled
        upper : int, float
            Upper bound
        default_value : int, float, optional
            Sets the default value of a hyperparameter to a given value
        q : int, float, optional
            Quantization factor
        log : bool, optional
            If ``True``, the values of the hyperparameter will be sampled
            on a logarithmic scale. Default to ``False``
        meta : Dict, optional
            Field for holding meta data provided by the user.
            Not used by the configuration space.
        """
        super(UniformFloatHyperparameter, self).__init__(name, default_value, meta)
        self.lower = float(lower)
        self.upper = float(upper)
        self.q = float(q) if q is not None else None
        self.log = bool(log)

        if self.lower >= self.upper:
            raise ValueError("Upper bound %f must be larger than lower bound "
                             "%f for hyperparameter %s" %
                             (self.upper, self.lower, name))
        elif log and self.lower <= 0:
            raise ValueError("Negative lower bound (%f) for log-scale "
                             "hyperparameter %s is forbidden." %
                             (self.lower, name))

        self.default_value = self.check_default(default_value)

        if self.log:
            if self.q is not None:
                lower = self.lower - (np.float64(self.q) / 2. - 0.0001)
                upper = self.upper + (np.float64(self.q) / 2. - 0.0001)
            else:
                lower = self.lower
                upper = self.upper
            self._lower = np.log(lower)
            self._upper = np.log(upper)
        else:
            if self.q is not None:
                self._lower = self.lower - (self.q / 2. - 0.0001)
                self._upper = self.upper + (self.q / 2. - 0.0001)
            else:
                self._lower = self.lower
                self._upper = self.upper
        if self.q is not None:
            # There can be weird rounding errors, so we compare the result against self.q, see
            # In [13]: 2.4 % 0.2
            # Out[13]: 0.1999999999999998
            if np.round((self.upper - self.lower) % self.q, 10) not in (0, self.q):
                raise ValueError(
                    'Upper bound (%f) - lower bound (%f) must be a multiple of q (%f)'
                    % (self.upper, self.lower, self.q)
                )

        self.normalized_default_value = self._inverse_transform(self.default_value)

    def __repr__(self) -> str:
        repr_str = io.StringIO()
        repr_str.write("%s, Type: UniformFloat, Range: [%s, %s], Default: %s" %
                       (self.name, repr(self.lower), repr(self.upper),
                        repr(self.default_value)))
        if self.log:
            repr_str.write(", on log-scale")
        if self.q is not None:
            repr_str.write(", Q: %s" % str(self.q))
        repr_str.seek(0)
        return repr_str.getvalue()

    def is_legal(self, value: Union[float]) -> bool:
        if not (isinstance(value, float) or isinstance(value, int)):
            return False
        elif self.upper >= value >= self.lower:
            return True
        else:
            return False

    cpdef bint is_legal_vector(self, DTYPE_t value):
        if 1.0 >= value >= 0.0:
            return True
        else:
            return False

    def check_default(self, default_value: Optional[float]) -> float:
        if default_value is None:
            if self.log:
                default_value = np.exp((np.log(self.lower) + np.log(self.upper)) / 2.)
            else:
                default_value = (self.lower + self.upper) / 2.
        default_value = np.round(float(default_value), 10)

        if self.is_legal(default_value):
            return default_value
        else:
            raise ValueError("Illegal default value %s" % str(default_value))

    def to_integer(self) -> 'UniformIntegerHyperparameter':
        # TODO check if conversion makes sense at all (at least two integer values possible!)
        # todo check if params should be converted to int while class initialization
        # or inside class itself
        return UniformIntegerHyperparameter(
            name=self.name,
            lower=int(np.ceil(self.lower)),
            upper=int(np.floor(self.upper)),
            default_value=int(np.rint(self.default_value)),
            q=int(np.rint(self.q)),
            log=self.log,
        )

    def _sample(self, rs: np.random, size: Optional[int] = None) -> Union[float, np.ndarray]:
        return rs.uniform(size=size)

    cpdef np.ndarray _transform_vector(self, np.ndarray vector):
        if np.isnan(vector).any():
            raise ValueError('Vector %s contains NaN\'s' % vector)
        vector = vector * (self._upper - self._lower) + self._lower
        if self.log:
            vector = np.exp(vector)
        if self.q is not None:
            vector = np.rint((vector - self.lower) / self.q) * self.q + self.lower
            vector = np.minimum(vector, self.upper)
            vector = np.maximum(vector, self.lower)
        return np.maximum(self.lower, np.minimum(self.upper, vector))

    cpdef double _transform_scalar(self, double scalar):
        if scalar != scalar:
            raise ValueError('Number %s is NaN' % scalar)
        scalar = scalar * (self._upper - self._lower) + self._lower
        if self.log:
            scalar = math.exp(scalar)
        if self.q is not None:
            scalar = np.round((scalar - self.lower) / self.q) * self.q + self.lower
            scalar = min(scalar, self.upper)
            scalar = max(scalar, self.lower)
        scalar = min(self.upper, max(self.lower, scalar))
        return scalar

    def _inverse_transform(self, vector: Union[np.ndarray, None]
                           ) -> Union[np.ndarray, float, int]:
        if vector is None:
            return np.NaN
        if self.log:
            vector = np.log(vector)
        vector = (vector - self._lower) / (self._upper - self._lower)
        vector = np.minimum(1.0, vector)
        vector = np.maximum(0.0, vector)
        return vector

    def get_neighbors(
        self,
        value: Any,
        rs: np.random.RandomState,
        number: int = 4,
        transform: bool = False,
        std: float = 0.2
    ) -> List[float]:
        neighbors = []  # type: List[float]
        while len(neighbors) < number:
            neighbor = rs.normal(value, std)  # type: float
            if neighbor < 0 or neighbor > 1:
                continue
            if transform:
                neighbors.append(self._transform(neighbor))
            else:
                neighbors.append(neighbor)
        return neighbors

    def _pdf(self, vector: np.ndarray) -> np.ndarray:
        """
        Computes the probability density function of the parameter in
        the transformed (and possibly normalized, depends on the parameter
        type) space. As such, one never has to worry about log-normal
        distributions, only normal distributions (as the inverse_transform
        in the pdf method handles these).

        Parameters
        ----------
        vector: np.ndarray
            the (N, ) vector of inputs for which the probability density
            function is to be computed.

        Returns
        ----------
        np.ndarray(N, )
            Probability density values of the input vector
        """
        # everything that comes into _pdf for a uniform variable should
        # already be in [0, 1]-range, and if not, it's outside the upper
        # or lower bound.
        ub = 1
        lb = 0
        inside_range = ((lb <= vector) & (vector <= ub)).astype(int)
        return inside_range / (self.upper - self.lower)

    def get_max_density(self) -> float:
        return 1 / (self.upper - self.lower)

    def get_size(self) -> float:
        if self.q is None:
            return np.inf
        else:
            return np.rint((self.upper - self.lower) / self.q) + 1

cdef class NormalFloatHyperparameter(FloatHyperparameter):
    cdef public mu
    cdef public sigma

    def __init__(self, name: str, mu: Union[int, float], sigma: Union[int, float],
                 default_value: Union[None, float] = None,
                 q: Union[int, float, None] = None, log: bool = False,
                 lower: Optional[Union[float, int]] = None,
                 upper: Optional[Union[float, int]] = None,
                 meta: Optional[Dict] = None) -> None:
        r"""
        A normally distributed float hyperparameter.

        Its values are sampled from a normal distribution
        :math:`\mathcal{N}(\mu, \sigma^2)`.

        >>> from ConfigSpace import NormalFloatHyperparameter
        >>>
        >>> NormalFloatHyperparameter('n', mu=0, sigma=1, log=False)
        n, Type: NormalFloat, Mu: 0.0 Sigma: 1.0, Default: 0.0

        Parameters
        ----------
        name : str
            Name of the hyperparameter, with which it can be accessed
        mu : int, float
            Mean of the distribution
        sigma : int, float
            Standard deviation of the distribution
        default_value : int, float, optional
            Sets the default value of a hyperparameter to a given value
        q : int, float, optional
            Quantization factor
        log : bool, optional
            If ``True``, the values of the hyperparameter will be sampled
            on a logarithmic scale. Default to ``False``
        lower : int, float, optional
            Lower bound of a range of values from which the hyperparameter will be sampled
        upper : int, float, optional
            Upper bound of a range of values from which the hyperparameter will be sampled
        meta : Dict, optional
            Field for holding meta data provided by the user.
            Not used by the configuration space.
        """
        super(NormalFloatHyperparameter, self).__init__(name, default_value, meta)
        self.mu = float(mu)
        self.sigma = float(sigma)
        self.q = float(q) if q is not None else None
        self.log = bool(log)
        self.default_value = self.check_default(default_value)
        self.normalized_default_value = self._inverse_transform(self.default_value)

        if (lower is not None) ^ (upper is not None):
            raise ValueError(
                "Only one bound was provided when both lower and upper bounds must be provided.")

        if lower is not None and upper is not None:
            self.lower = float(lower)
            self.upper = float(upper)

            if self.lower >= self.upper:
                raise ValueError("Upper bound %f must be larger than lower bound "
                                 "%f for hyperparameter %s" %
                                 (self.upper, self.lower, name))
            elif log and self.lower <= 0:
                raise ValueError("Negative lower bound (%f) for log-scale "
                                 "hyperparameter %s is forbidden." %
                                 (self.lower, name))

            self.default_value = self.check_default(default_value)

            if self.log:
                if self.q is not None:
                    lower = self.lower - (np.float64(self.q) / 2. - 0.0001)
                    upper = self.upper + (np.float64(self.q) / 2. - 0.0001)
                else:
                    lower = self.lower
                    upper = self.upper
                self._lower = np.log(lower)
                self._upper = np.log(upper)
            else:
                if self.q is not None:
                    self._lower = self.lower - (self.q / 2. - 0.0001)
                    self._upper = self.upper + (self.q / 2. - 0.0001)
                else:
                    self._lower = self.lower
                    self._upper = self.upper
            if self.q is not None:
                # There can be weird rounding errors, so we compare the result against self.q, see
                # In [13]: 2.4 % 0.2
                # Out[13]: 0.1999999999999998
                if np.round((self.upper - self.lower) % self.q, 10) not in (0, self.q):
                    raise ValueError(
                        'Upper bound (%f) - lower bound (%f) must be a multiple of q (%f)'
                        % (self.upper, self.lower, self.q)
                    )

    def __repr__(self) -> str:
        repr_str = io.StringIO()

        if self.lower is None or self.upper is None:
            repr_str.write("%s, Type: NormalFloat, Mu: %s Sigma: %s, Default: %s" %
                           (self.name, repr(self.mu), repr(self.sigma), repr(self.default_value)))
        else:
            repr_str.write("%s, Type: NormalFloat, Mu: %s Sigma: %s, Range: [%s, %s], Default: %s" % (
                self.name, repr(self.mu), repr(self.sigma), repr(self.lower), repr(self.upper), repr(self.default_value)))

        if self.log:
            repr_str.write(", on log-scale")
        if self.q is not None:
            repr_str.write(", Q: %s" % str(self.q))
        repr_str.seek(0)
        return repr_str.getvalue()

    def __eq__(self, other: Any) -> bool:
        """
        This method implements a comparison between self and another
        object.

        Additionally, it defines the __ne__() as stated in the
        documentation from python:
            By default, object implements __eq__() by using is, returning NotImplemented
            in the case of a false comparison: True if x is y else NotImplemented.
            For __ne__(), by default it delegates to __eq__() and inverts the result
            unless it is NotImplemented.

        """
        if not isinstance(other, self.__class__):
            return False

        return (
            self.name == other.name and
            self.default_value == other.default_value and
            self.mu == other.mu and
            self.sigma == other.sigma and
            self.log == other.log and
            self.q == other.q and
            self.lower == other.lower and
            self.upper == other.upper
        )

    def __copy__(self):
        return NormalFloatHyperparameter(
            name=self.name,
            default_value=self.default_value,
            mu=self.mu,
            sigma=self.sigma,
            log=self.log,
            q=self.q,
            lower=self.lower,
            upper=self.upper,
            meta=self.meta
        )

    def __hash__(self):
        return hash((self.name, self.mu, self.sigma, self.log, self.q))

    def to_uniform(self, z: int = 3) -> 'UniformFloatHyperparameter':
        if self.lower is None or self.upper is None:
            lb = self.mu - (z * self.sigma)
            ub = self.mu + (z * self.sigma)
        else:
            lb = self.lower
            ub = self.upper

        return UniformFloatHyperparameter(self.name,
                                          lb,
                                          ub,
                                          default_value=self.default_value,
                                          q=self.q, log=self.log, meta=self.meta)

    def check_default(self, default_value: Union[int, float]) -> Union[int, float]:
        if default_value is None:
            if self.log:
                return self._transform_scalar(self.mu)
            else:
                return self.mu

        elif self.is_legal(default_value):
            return default_value
        else:
            raise ValueError("Illegal default value %s" % str(default_value))

    def to_integer(self) -> 'NormalIntegerHyperparameter':
        if self.q is None:
            q_int = None
        else:
            q_int = int(np.rint(self.q))
        if self.lower is None:
            lower = None
            upper = None
        else:
            lower = np.ceil(self.lower)
            upper = np.floor(self.upper)

        return NormalIntegerHyperparameter(self.name, int(np.rint(self.mu)), self.sigma,
                                           lower=lower, upper=upper,
                                           default_value=int(np.rint(self.default_value)),
                                           q=q_int, log=self.log)

    def is_legal(self, value: Union[float]) -> bool:
        return isinstance(value, float) or isinstance(value, int)

    cpdef bint is_legal_vector(self, DTYPE_t value):
        return isinstance(value, float) or isinstance(value, int)

    def _sample(self, rs: np.random.RandomState, size: Optional[int] = None
                ) -> Union[np.ndarray, float]:

        sigma = self.sigma
        if sigma == 0:
            return self.mu
        elif self.lower == None:
            mu = self.mu
            return rs.normal(mu, sigma, size=size)
        else:
            mu = self.mu
            lower = self._lower
            upper = self._upper
            a = (lower - mu) / sigma
            b = (upper - mu) / sigma

            return truncnorm.rvs(a, b, loc=mu, scale=sigma, size=size, random_state=rs)

    cpdef np.ndarray _transform_vector(self, np.ndarray vector):
        if np.isnan(vector).any():
            raise ValueError('Vector %s contains NaN\'s' % vector)
        if self.log:
            vector = np.exp(vector)
        if self.q is not None:
            vector = np.rint(vector / self.q) * self.q
        return vector

    cpdef double _transform_scalar(self, double scalar):
        if scalar != scalar:
            raise ValueError('Number %s is NaN' % scalar)
        if self.log:
            scalar = math.exp(scalar)
        if self.q is not None:
            scalar = np.round(scalar / self.q) * self.q
        return scalar

    def _inverse_transform(self, vector: Optional[np.ndarray]) -> Union[float, np.ndarray]:
        if vector is None:
            return np.NaN

        if self.log:
            vector = np.log(vector)
        return vector

    def get_neighbors(self, value: float, rs: np.random.RandomState, number: int = 4,
                      transform: bool = False) -> List[float]:
        neighbors = []
        for i in range(number):
            new_value = rs.normal(value, self.sigma)

            if self.lower is not None and self.upper is not None:
                new_value = min(max(new_value, self.lower), self.upper)

            neighbors.append(new_value)
        return neighbors

    def get_size(self) -> float:
        if self.q is None:
            return np.inf
        elif self.lower is None:
            return np.inf
        else:
            return np.rint((self.upper - self.lower) / self.q) + 1

    def _pdf(self, vector: np.ndarray) -> np.ndarray:
        """
        Computes the probability density function of the parameter in
        the transformed (and possibly normalized, depends on the parameter
        type) space. As such, one never has to worry about log-normal
        distributions, only normal distributions (as the inverse_transform
        in the pdf method handles these).

        Parameters
        ----------
        vector: np.ndarray
            the (N, ) vector of inputs for which the probability density
            function is to be computed.

        Returns
        ----------
        np.ndarray(N, )
            Probability density values of the input vector
        """
        mu = self.mu
        sigma = self.sigma
        if sigma == 0:
            return np.float64(vector == mu)
        elif self.lower == None:
            return norm(loc=mu, scale=sigma).pdf(vector)
        else:
            mu = self.mu
            sigma = self.sigma
            lower = self._lower
            upper = self._upper
            a = (lower - mu) / sigma
            b = (upper - mu) / sigma

            return truncnorm(a, b, loc=mu, scale=sigma).pdf(vector)

    def get_max_density(self) -> float:
        if self.lower is None:
            return self._pdf(np.array([self.mu]))[0]

        if self.mu < self._lower:
            return self._pdf(np.array([self._lower]))[0]
        elif self.mu > self._upper:
            return self._pdf(np.array([self._upper]))[0]
        else:
            return self._pdf(np.array([self.mu]))[0]


cdef class BetaFloatHyperparameter(UniformFloatHyperparameter):
    cdef public alpha
    cdef public beta

    def __init__(self, name: str, alpha: Union[int, float], beta: Union[int, float],
                 lower: Union[float, int],
                 upper: Union[float, int],
                 default_value: Union[None, float] = None,
                 q: Union[int, float, None] = None, log: bool = False,
                 meta: Optional[Dict] = None) -> None:
        r"""
        A beta distributed float hyperparameter. The 'lower' and 'upper' parameters move the
        distribution from the [0, 1]-range and scale it appropriately, but the shape of the
        distribution is preserved as if it were in [0, 1]-range.

        Its values are sampled from a beta distribution
        :math:`Beta(\alpha, \beta)`.

        >>> from ConfigSpace import BetaFloatHyperparameter
        >>>
        >>> BetaFloatHyperparameter('b', alpha=3, beta=2, lower=1, upper=4, log=False)
        b, Type: BetaFloat, Alpha: 3.0 Beta: 2.0, Range: [1.0, 4.0], Default: 3.0

        Parameters
        ----------
        name : str
            Name of the hyperparameter, with which it can be accessed
        alpha : int, float
            Alpha parameter of the normalized beta distribution
        beta : int, float
            Beta parameter of the normalized beta distribution
        lower : int, float
            Lower bound of a range of values from which the hyperparameter will be sampled.
            The Beta disribution gets scaled by the total range of the hyperparameter.
        upper : int, float
            Upper bound of a range of values from which the hyperparameter will be sampled.
            The Beta disribution gets scaled by the total range of the hyperparameter.
        default_value : int, float, optional
            Sets the default value of a hyperparameter to a given value
        q : int, float, optional
            Quantization factor
        log : bool, optional
            If ``True``, the values of the hyperparameter will be sampled
            on a logarithmic scale. Default to ``False``
        meta : Dict, optional
            Field for holding meta data provided by the user.
            Not used by the configuration space.
        """
        # TODO - we cannot use the check_default of UniformFloat (but everything else),
        # but we still need to overwrite it. Thus, we first just need it not to raise an
        # error, which we do by setting default_value = upper - lower / 2 to not raise an error,
        # then actually call check_default once we have alpha and beta, and are not inside
        # UniformFloatHP.
        super(BetaFloatHyperparameter, self).__init__(
            name, lower, upper, (upper + lower) / 2, q, log, meta)
        self.alpha = float(alpha)
        self.beta = float(beta)
        if (alpha < 1) or (beta < 1):
            raise ValueError("Please provide values of alpha and beta larger than or equal to\
             1 so that the probability density is finite.")

        if (self.q is not None) and (self.log is not None) and (default_value is None):
            warnings.warn('Logscale and quantization together results in incorrect default values. '
                          'We recommend specifying a default value manually for this specific case.')

        self.default_value = self.check_default(default_value)
        self.normalized_default_value = self._inverse_transform(self.default_value)

    def __repr__(self) -> str:
        repr_str = io.StringIO()
        repr_str.write("%s, Type: BetaFloat, Alpha: %s Beta: %s, Range: [%s, %s], Default: %s" % (
            self.name, repr(self.alpha), repr(self.beta), repr(self.lower), repr(self.upper), repr(self.default_value)))

        if self.log:
            repr_str.write(", on log-scale")
        if self.q is not None:
            repr_str.write(", Q: %s" % str(self.q))
        repr_str.seek(0)
        return repr_str.getvalue()

    def __eq__(self, other: Any) -> bool:
        """
        This method implements a comparison between self and another
        object.

        Additionally, it defines the __ne__() as stated in the
        documentation from python:
            By default, object implements __eq__() by using is, returning NotImplemented
            in the case of a false comparison: True if x is y else NotImplemented.
            For __ne__(), by default it delegates to __eq__() and inverts the result
            unless it is NotImplemented.

        """
        if not isinstance(other, self.__class__):
            return False

        return (
            self.name == other.name and
            self.default_value == other.default_value and
            self.alpha == other.alpha and
            self.beta == other.beta and
            self.log == other.log and
            self.q == other.q and
            self.lower == other.lower and
            self.upper == other.upper
        )

    def __copy__(self):
        return BetaFloatHyperparameter(
            name=self.name,
            default_value=self.default_value,
            alpha=self.alpha,
            beta=self.beta,
            log=self.log,
            q=self.q,
            lower=self.lower,
            upper=self.upper,
            meta=self.meta
        )

    def __hash__(self):
        return hash((self.name, self.alpha, self.beta, self.lower, self.upper, self.log, self.q))

    def to_uniform(self) -> 'UniformFloatHyperparameter':
        return UniformFloatHyperparameter(self.name,
                                          self.lower,
                                          self.upper,
                                          default_value=self.default_value,
                                          q=self.q, log=self.log, meta=self.meta)

    def check_default(self, default_value: Union[int, float, None]) -> Union[int, float]:
        # return mode as default
        # TODO - for log AND quantization together specifially, this does not give the exact right
        # value, due to the bounds _lower and _upper being adjusted when quantizing in
        # UniformFloat.
        if default_value is None:
            if (self.alpha > 1) or (self.beta > 1):
                normalized_mode = (self.alpha - 1) / (self.alpha + self.beta - 2)
            else:
                # If both alpha and beta are 1, we have a uniform distribution.
                normalized_mode = 0.5

            ub = self._inverse_transform(self.upper)
            lb = self._inverse_transform(self.lower)
            scaled_mode = normalized_mode * (ub - lb) + lb
            return self._transform_scalar(scaled_mode)

        elif self.is_legal(default_value):
            return default_value
        else:
            raise ValueError("Illegal default value %s" % str(default_value))

    def to_integer(self) -> 'BetaIntegerHyperparameter':
        if self.q is None:
            q_int = None
        else:
            q_int = int(np.rint(self.q))

        lower = int(np.ceil(self.lower))
        upper = int(np.floor(self.upper))
        default_value = int(np.rint(self.default_value))
        return BetaIntegerHyperparameter(self.name, lower=lower, upper=upper, alpha=self.alpha, beta=self.beta,
                                         default_value=int(np.rint(self.default_value)),
                                         q=q_int, log=self.log)

    def is_legal(self, value: Union[float]) -> bool:
        if isinstance(value, (float, int)):
            return self.upper >= value >= self.lower
        return False

    cpdef bint is_legal_vector(self, DTYPE_t value):
        return self._upper >= value >= self._lower

    def _sample(self, rs: np.random.RandomState, size: Optional[int] = None
                ) -> Union[np.ndarray, float]:
        alpha = self.alpha
        beta = self.beta
        return spbeta(alpha, beta).rvs(size=size, random_state=rs)

    def _pdf(self, vector: np.ndarray) -> np.ndarray:
        """
        Computes the probability density function of the parameter in
        the transformed (and possibly normalized, depends on the parameter
        type) space. As such, one never has to worry about log-normal
        distributions, only normal distributions (as the inverse_transform
        in the pdf method handles these).

        Parameters
        ----------
        vector: np.ndarray
            the (N, ) vector of inputs for which the probability density
            function is to be computed.

        Returns
        ----------
        np.ndarray(N, )
            Probability density values of the input vector
        """
        ub = self._inverse_transform(self.upper)
        lb = self._inverse_transform(self.lower)
        alpha = self.alpha
        beta = self.beta
        return spbeta(alpha, beta, loc=lb, scale=ub-lb).pdf(vector) \
            * (ub-lb) / (self._upper - self._lower)

    def get_max_density(self) -> float:
        if (self.alpha > 1) or (self.beta > 1):
            normalized_mode = (self.alpha - 1) / (self.alpha + self.beta - 2)
        elif self.alpha < self.beta:
            normalized_mode = 0
        elif self.alpha > self.beta:
            normalized_mode = 1
        else:
            normalized_mode = 0.5

        ub = self._inverse_transform(self.upper)
        lb = self._inverse_transform(self.lower)
        scaled_mode = normalized_mode * (ub - lb) + lb

        # Since _pdf takes only a numpy array, we have to create the array,
        # and retrieve the element in the first (and only) spot in the array
        return self._pdf(np.array([scaled_mode]))[0]

cdef class UniformIntegerHyperparameter(IntegerHyperparameter):
    def __init__(self, name: str, lower: int, upper: int, default_value: Union[int, None] = None,
                 q: Union[int, None] = None, log: bool = False,
                 meta: Optional[Dict] = None) -> None:
        """
        A uniformly distributed integer hyperparameter.

        Its values are sampled from a uniform distribution
        with bounds ``lower`` and ``upper``.

        >>> from ConfigSpace import UniformIntegerHyperparameter
        >>>
        >>> UniformIntegerHyperparameter(name='u', lower=10, upper=100, log=False)
        u, Type: UniformInteger, Range: [10, 100], Default: 55

        Parameters
        ----------
        name : str
            Name of the hyperparameter with which it can be accessed
        lower : int
            Lower bound of a range of values from which the hyperparameter will be sampled
        upper : int
            upper bound
        default_value : int, optional
            Sets the default value of a hyperparameter to a given value
        q : int, optional
            Quantization factor
        log : bool, optional
            If ``True``, the values of the hyperparameter will be sampled
            on a logarithmic scale. Defaults to ``False``
        meta : Dict, optional
            Field for holding meta data provided by the user.
            Not used by the configuration space.
        """

        super(UniformIntegerHyperparameter, self).__init__(name, default_value, meta)
        self.lower = self.check_int(lower, "lower")
        self.upper = self.check_int(upper, "upper")
        if default_value is not None:
            default_value = self.check_int(default_value, name)

        if q is not None:
            if q < 1:
                warnings.warn("Setting quantization < 1 for Integer "
                              "Hyperparameter '%s' has no effect." %
                              name)
                self.q = None
            else:
                self.q = self.check_int(q, "q")
                if (self.upper - self.lower) % self.q != 0:
                    raise ValueError(
                        'Upper bound (%d) - lower bound (%d) must be a multiple of q (%d)'
                        % (self.upper, self.lower, self.q)
                    )
        else:
            self.q = None
        self.log = bool(log)

        if self.lower >= self.upper:
            raise ValueError("Upper bound %d must be larger than lower bound "
                             "%d for hyperparameter %s" %
                             (self.lower, self.upper, name))
        elif log and self.lower <= 0:
            raise ValueError("Negative lower bound (%d) for log-scale "
                             "hyperparameter %s is forbidden." %
                             (self.lower, name))

        self.default_value = self.check_default(default_value)

        self.ufhp = UniformFloatHyperparameter(self.name,
                                               self.lower - 0.49999,
                                               self.upper + 0.49999,
                                               log=self.log,
                                               default_value=self.default_value)

        self.normalized_default_value = self._inverse_transform(self.default_value)

    def __repr__(self) -> str:
        repr_str = io.StringIO()
        repr_str.write("%s, Type: UniformInteger, Range: [%s, %s], Default: %s"
                       % (self.name, repr(self.lower),
                          repr(self.upper), repr(self.default_value)))
        if self.log:
            repr_str.write(", on log-scale")
        if self.q is not None:
            repr_str.write(", Q: %s" % repr(self.q))
        repr_str.seek(0)
        return repr_str.getvalue()

    def _sample(self, rs: np.random.RandomState, size: Optional[int] = None
                ) -> Union[np.ndarray, float]:
        value = self.ufhp._sample(rs, size=size)
        # Map all floats which belong to the same integer value to the same
        # float value by first transforming it to an integer and then
        # transforming it back to a float between zero and one
        value = self._transform(value)
        value = self._inverse_transform(value)
        return value

    cpdef np.ndarray _transform_vector(self, np.ndarray vector):
        vector = self.ufhp._transform_vector(vector)
        if self.q is not None:
            vector = np.rint((vector - self.lower) / self.q) * self.q + self.lower
            vector = np.minimum(vector, self.upper)
            vector = np.maximum(vector, self.lower)

        return np.rint(vector)

    cpdef long long _transform_scalar(self, double scalar):
        scalar = self.ufhp._transform_scalar(scalar)
        if self.q is not None:
            scalar = np.round((scalar - self.lower) / self.q) * self.q + self.lower
            scalar = min(scalar, self.upper)
            scalar = max(scalar, self.lower)
        return int(np.round(scalar))

    def _inverse_transform(self, vector: Union[np.ndarray, float, int]
                           ) -> Union[np.ndarray, float, int]:
        return self.ufhp._inverse_transform(vector)

    def is_legal(self, value: int) -> bool:
        if not (isinstance(value, (int, np.int32, np.int64))):
            return False
        elif self.upper >= value >= self.lower:
            return True
        else:
            return False

    cpdef bint is_legal_vector(self, DTYPE_t value):
        if 1.0 >= value >= 0.0:
            return True
        else:
            return False

    def check_default(self, default_value: Union[int, float]) -> int:
        if default_value is None:
            if self.log:
                default_value = np.exp((np.log(self.lower) + np.log(self.upper)) / 2.)
            else:
                default_value = (self.lower + self.upper) / 2.
        default_value = int(np.round(default_value, 0))

        if self.is_legal(default_value):
            return default_value
        else:
            raise ValueError("Illegal default value %s" % str(default_value))

    def has_neighbors(self) -> bool:
        if self.log:
            upper = np.exp(self.ufhp._upper)
            lower = np.exp(self.ufhp._lower)
        else:
            upper = self.ufhp._upper
            lower = self.ufhp._lower

        # If there is only one active value, this is not enough
        if upper - lower >= 1:
            return True
        else:
            return False

<<<<<<< HEAD
    def get_num_neighbors(self, value=None) -> int:
        return self.upper - self.lower
=======
    def get_num_neighbors(self, value = None) -> int:
        # If there is a value in the range, then that value is not a neighbor of itself
        # so we need to remove one
        if value is not None and self.lower <= value <= self.upper:
            return self.upper - self.lower - 1
        else:
            return self.upper - self.lower
>>>>>>> 88051ebb

    def get_neighbors(
        self,
        value: float,
        rs: np.random.RandomState,
        number: int = 4,
        transform: bool = False,
        std: float = 0.2,
    ) -> List[int]:
        """Get the neighbors of a value

        NOTE
        ----
        **This assumes the value is in the unit-hypercube [0, 1]**

        Parameters
        ----------
        value: float
            The value to get neighbors around. This assume the ``value`` has been
            converted to the [0, 1] range which can be done with ``_inverse_transform``.

        rs: RandomState
            The random state to use

        number: int = 4
            How many neighbors to get

        transform: bool = False
            Whether to transform this value from the unit cube, back to the
            hyperparameter's specified range of values.

        std: float = 0.2
            The std. dev. to use in the [0, 1] hypercube space while sampling
            for neighbors.

        Returns
        -------
        List[int]
            Some ``number`` of neighbors centered around ``value``.
        """
        assert 0 <= value <= 1, (
            "For get neighbors of UniformIntegerHyperparameter, the value"
            " if assumed to be in the unit-hypercube [0, 1]. If this was not"
            " the behaviour assumed, please raise a ticket on github."
        )
        assert number < 1000000, (
            "Can only generate less than 1 million neighbors."
        )
        # Convert python values to cython ones
        cdef long long center = self._transform(value)
        cdef long long lower = self.lower
        cdef long long upper = self.upper
        cdef unsigned int n_requested = number
        cdef unsigned long long n_neighbors = upper - lower - 1
        cdef long long stepsize = self.q if self.q is not None else 1

        neighbors = []

        cdef long long v  # A value that's possible to return
        if n_neighbors < n_requested:

            for v in range(lower, center):
                neighbors.append(v)

            for v in range(center + 1, upper):
                neighbors.append(v)

            if transform:
                return neighbors
            else:
                return self._inverse_transform(np.asarray(neighbors)).tolist()

        # A truncated normal between 0 and 1, centered on the value with a scale of std.
        # This will be sampled from and converted to the corresponding int value
        # However, this is too slow - we use the "poor man's truncnorm below"
        # cdef np.ndarray float_indices = truncnorm.rvs(
        #     a=(0 - value) / std,
        #     b=(1 - value) / std,
        #     loc=value,
        #     scale=std,
        #     size=number,
        #     random_state=rs
        # )
        # We sample five times as many values as needed and weed them out below
        # (perform rejection sampling and make sure we don't sample any neighbor twice)
        # This increases our chances of not having to fill the neighbors list by calling
        # `center_range`
        # Five is an arbitrary number and can probably be tuned to reduce overhead
        cdef np.ndarray float_indices = rs.normal(value, std, size=number * 5)
        cdef np.ndarray mask = (float_indices >= 0) & (float_indices <= 1)
        float_indices = float_indices[mask]

        cdef np.ndarray possible_neighbors_as_array = self._transform_vector(float_indices).astype(np.longlong)
        cdef long long [:] possible_neighbors = possible_neighbors_as_array

        cdef unsigned int n_neighbors_generated = 0
        cdef unsigned int n_candidates = len(float_indices)
        cdef unsigned int candidate_index = 0
        cdef set seen = {center}
        while n_neighbors_generated < n_requested and candidate_index < n_candidates:
            v = possible_neighbors[candidate_index]
            if v not in seen:
                seen.add(v)
                n_neighbors_generated += 1
            candidate_index += 1

        if n_neighbors_generated < n_requested:
            numbers_around = center_range(center, lower, upper, stepsize)

            while n_neighbors_generated < n_requested:
                v = next(numbers_around)
                if v not in seen:
                    seen.add(v)
                    n_neighbors_generated += 1

        seen.remove(center)
        neighbors = list(seen)
        if transform:
            return neighbors
        else:
            return self._inverse_transform(np.array(neighbors)).tolist()


    def _pdf(self, vector: np.ndarray) -> np.ndarray:
        """
        Computes the probability density function of the parameter in
        the transformed (and possibly normalized, depends on the parameter
        type) space. As such, one never has to worry about log-normal
        distributions, only normal distributions (as the inverse_transform
        in the pdf method handles these). Optimally, an IntegerHyperparameter
        should have a corresponding float, which can be utlized for the calls
        to the probability density function (see e.g. NormalIntegerHyperparameter)

        Parameters
        ----------
        vector: np.ndarray
            the (N, ) vector of inputs for which the probability density
            function is to be computed.

        Returns
        ----------
        np.ndarray(N, )
            Probability density values of the input vector
        """
        return self.ufhp._pdf(vector)

    def get_max_density(self) -> float:
        lb = self.lower
        ub = self.upper
        return 1 / (ub - lb + 1)

    def get_size(self) -> float:
        if self.q is None:
            q = 1
        else:
            q = self.q
        return np.rint((self.upper - self.lower) / q) + 1


cdef class NormalIntegerHyperparameter(IntegerHyperparameter):
    cdef public mu
    cdef public sigma
    cdef public nfhp
    cdef normalization_constant

    def __init__(self, name: str, mu: Union[int, float], sigma: Union[int, float],
                 default_value: Union[int, None] = None, q: Union[None, int] = None,
                 log: bool = False,
                 lower: Optional[int] = None,
                 upper: Optional[int] = None,
                 meta: Optional[Dict] = None) -> None:
        r"""
        A normally distributed integer hyperparameter.

        Its values are sampled from a normal distribution
        :math:`\mathcal{N}(\mu, \sigma^2)`.

        >>> from ConfigSpace import NormalIntegerHyperparameter
        >>>
        >>> NormalIntegerHyperparameter(name='n', mu=0, sigma=1, log=False)
        n, Type: NormalInteger, Mu: 0 Sigma: 1, Default: 0

        Parameters
        ----------
        name : str
            Name of the hyperparameter with which it can be accessed
        mu : int, float
            Mean of the distribution, from which hyperparameter is sampled
        sigma : int, float
            Standard deviation of the distribution, from which
            hyperparameter is sampled
        default_value : int, optional
            Sets the default value of a hyperparameter to a given value
        q : int, optional
            Quantization factor
        log : bool, optional
            If ``True``, the values of the hyperparameter will be sampled
            on a logarithmic scale. Defaults to ``False``
        lower : int, float, optional
            Lower bound of a range of values from which the hyperparameter will be sampled
        upper : int, float, optional
            Upper bound of a range of values from which the hyperparameter will be sampled
        meta : Dict, optional
            Field for holding meta data provided by the user.
            Not used by the configuration space.

        """
        super(NormalIntegerHyperparameter, self).__init__(name, default_value, meta)

        self.mu = mu
        self.sigma = sigma
        if self.sigma == 0:
            assert int(self.mu) == self.mu

        if default_value is not None:
            default_value = self.check_int(default_value, self.name)

        if q is not None:
            if q < 1:
                warnings.warn("Setting quantization < 1 for Integer "
                              "Hyperparameter '%s' has no effect." %
                              name)
                self.q = None
            else:
                self.q = self.check_int(q, "q")
        else:
            self.q = None
        self.log = bool(log)

        if (lower is not None) ^ (upper is not None):
            raise ValueError(
                "Only one bound was provided when both lower and upper bounds must be provided.")

        if lower is not None and upper is not None:
            self.upper = self.check_int(upper, "upper")
            self.lower = self.check_int(lower, "lower")
            if self.lower >= self.upper:
                raise ValueError("Upper bound %d must be larger than lower bound "
                                 "%d for hyperparameter %s" %
                                 (self.lower, self.upper, name))
            elif log and self.lower <= 0:
                raise ValueError("Negative lower bound (%d) for log-scale "
                                 "hyperparameter %s is forbidden." %
                                 (self.lower, name))
            self.lower = lower
            self.upper = upper

        self.nfhp = NormalFloatHyperparameter(self.name,
                                              self.mu,
                                              self.sigma,
                                              log=self.log,
                                              q=self.q,
                                              lower=self.lower,
                                              upper=self.upper,
                                              default_value=default_value)

        self.default_value = self.check_default(default_value)
        self.normalized_default_value = self._inverse_transform(self.default_value)

        if (self.lower is None) or (self.upper is None):
            # Since a bound is missing, the pdf cannot be normalized. Working with the unnormalized variant)
            self.normalization_constant = 1
        else:
            self.normalization_constant = self._compute_normalization()

    def __repr__(self) -> str:
        repr_str = io.StringIO()

        if self.lower is None or self.upper is None:
            repr_str.write("%s, Type: NormalInteger, Mu: %s Sigma: %s, Default: %s" %
                           (self.name, repr(self.mu), repr(self.sigma), repr(self.default_value)))
        else:
            repr_str.write("%s, Type: NormalInteger, Mu: %s Sigma: %s, Range: [%s, %s], Default: %s" % (
                self.name, repr(self.mu), repr(self.sigma), repr(self.lower), repr(self.upper), repr(self.default_value)))

        if self.log:
            repr_str.write(", on log-scale")
        if self.q is not None:
            repr_str.write(", Q: %s" % str(self.q))
        repr_str.seek(0)
        return repr_str.getvalue()

    def __eq__(self, other: Any) -> bool:
        """
        This method implements a comparison between self and another
        object.

        Additionally, it defines the __ne__() as stated in the
        documentation from python:
            By default, object implements __eq__() by using is, returning NotImplemented
            in the case of a false comparison: True if x is y else NotImplemented.
            For __ne__(), by default it delegates to __eq__() and inverts the result
            unless it is NotImplemented.

        """
        if not isinstance(other, self.__class__):
            return False

        return (
            self.name == other.name and
            self.mu == other.mu and
            self.sigma == other.sigma and
            self.log == other.log and
            self.q == other.q and
            self.lower == other.lower and
            self.upper == other.upper and
            self.default_value == other.default_value
        )

    def __hash__(self):
        return hash((self.name, self.mu, self.sigma, self.log, self.q))

    def __copy__(self):
        return NormalIntegerHyperparameter(
            name=self.name,
            default_value=self.default_value,
            mu=self.mu,
            sigma=self.sigma,
            log=self.log,
            q=self.q,
            lower=self.lower,
            upper=self.upper,
            meta=self.meta
        )

    def to_uniform(self, z: int = 3) -> 'UniformIntegerHyperparameter':
        if self.lower is None or self.upper is None:
            lb = np.round(int(self.mu - (z * self.sigma)))
            ub = np.round(int(self.mu + (z * self.sigma)))
        else:
            lb = self.lower
            ub = self.upper

        return UniformIntegerHyperparameter(self.name,
                                            lb,
                                            ub,
                                            default_value=self.default_value,
                                            q=self.q, log=self.log, meta=self.meta)

    def is_legal(self, value: int) -> bool:
        return isinstance(value, (int, np.int32, np.int64))

    cpdef bint is_legal_vector(self, DTYPE_t value):
        return isinstance(value, float) or isinstance(value, int)

    def check_default(self, default_value: int) -> int:
        if default_value is None:
            if self.log:
                return self._transform_scalar(self.mu)
            else:
                return int(np.round(self.mu))

        elif self.is_legal(default_value):
            return default_value
        else:
            raise ValueError("Illegal default value %s" % str(default_value))

    def _sample(self, rs: np.random.RandomState, size: Optional[int] = None
                ) -> Union[np.ndarray, float]:
        value = self.nfhp._sample(rs, size=size)
        # Map all floats which belong to the same integer value to the same
        # float value by first transforming it to an integer and then
        # transforming it back to a float between zero and one
        value = self._transform(value)
        value = self._inverse_transform(value)
        return value

    cpdef np.ndarray _transform_vector(self, np.ndarray vector):
        vector = self.nfhp._transform_vector(vector)
        return np.rint(vector)

    cpdef long long _transform_scalar(self, double scalar):
        scalar = self.nfhp._transform_scalar(scalar)
        return int(np.round(scalar))

    def _inverse_transform(self, vector: Union[np.ndarray, float, int]
                           ) -> Union[np.ndarray, float]:
        return self.nfhp._inverse_transform(vector)

    def has_neighbors(self) -> bool:
        return True

    def get_neighbors(
        self,
        value: Union[int, float],
        rs: np.random.RandomState,
        number: int = 4,
        transform: bool = False,
    ) -> List[int]:
        stepsize = self.q if self.q is not None else 1
        bounded = self.lower is not None
        mu = self.mu
        sigma = self.sigma

        neighbors: set[int] = set()
        center = self._transform(value)

        if bounded:
            float_indices = norm.rvs(
                loc=mu,
                scale=sigma,
                size=number,
                random_state=rs,
            )
        else:
            float_indices = truncnorm(
                a = (self.lower - mu) / sigma,
                b = (self.upper - mu) / sigma,
                loc=center,
                scale=sigma,
                size=number,
                random_state=rs,
            )

        possible_neighbors = self._transform_vector(float_indices).astype(np.longlong)

        for possible_neighbor in possible_neighbors:
            # If we already happen to have this neighbor, pick the closest
            # number around it that is not arelady included
            if possible_neighbor in neighbors or possible_neighbor == center:

                if bounded:
                    numbers_around = center_range(possible_neighbor, self.lower, self.upper, stepsize)
                else:
                    decrement_count = count(possible_neighbor - stepsize, step=-stepsize)
                    increment_count = count(possible_neighbor + stepsize, step=stepsize)
                    numbers_around = roundrobin(decrement_count, increment_count)

                valid_numbers_around = (
                    n for n in numbers_around
                    if (n not in neighbors and n != center)
                )
                possible_neighbor = next(valid_numbers_around, None)

                if possible_neighbor is None:
                    raise ValueError(
                        f"Found no more eligble neighbors for value {center}"
                        f"\nfound {neighbors}"
                    )

            # We now have a valid sample, add it to the list of neighbors
            neighbors.add(possible_neighbor)

            if transform:
                return [self._transform(neighbor) for neighbor in neighbors]
            else:
                return list(neighbors)

    def _compute_normalization(self):
        if self.lower is None:
            warnings.warn('Cannot normalize the pdf exactly for a NormalIntegerHyperparameter'
                          f' {self.name} without bounds. Skipping normalization for that hyperparameter.')
            return 1

        else:
            chunks = arange_chunked(self.lower, self.upper + 1, chunk_size=ARANGE_CHUNKSIZE)
            return sum(self.nfhp.pdf(chunk).sum() for chunk in chunks)

    def _pdf(self, vector: np.ndarray) -> np.ndarray:
        """
        Computes the probability density function of the parameter in
        the transformed (and possibly normalized, depends on the parameter
        type) space. As such, one never has to worry about log-normal
        distributions, only normal distributions (as the inverse_transform
        in the pdf method handles these). Optimally, an IntegerHyperparameter
        should have a corresponding float, which can be utlized for the calls
        to the probability density function (see e.g. NormalIntegerHyperparameter)

        Parameters
        ----------
        vector: np.ndarray
            the (N, ) vector of inputs for which the probability density
            function is to be computed.

        Returns
        ----------
        np.ndarray(N, )
            Probability density values of the input vector
        """
        return self.nfhp._pdf(vector) / self.normalization_constant

    def get_max_density(self):
        chunks = arange_chunked(self.lower, self.upper + 1, chunk_size=ARANGE_CHUNKSIZE)
        maximum = max(self.nfhp.pdf(chunk).max() for chunk in chunks)
        return maximum / self.normalization_constant

    def get_size(self) -> float:
        if self.lower is None:
            return np.inf
        else:
            if self.q is None:
                q = 1
            else:
                q = self.q
            return np.rint((self.upper - self.lower) / self.q) + 1


cdef class BetaIntegerHyperparameter(UniformIntegerHyperparameter):
    cdef public alpha
    cdef public beta
    cdef public bfhp
    cdef normalization_constant

    def __init__(self, name: str, alpha: Union[int, float], beta: Union[int, float],
                 lower: Union[int, float],
                 upper: Union[int, float],
                 default_value: Union[int, None] = None, q: Union[None, int] = None,
                 log: bool = False,
                 meta: Optional[Dict] = None) -> None:
        r"""
        A beta distributed integer hyperparameter. The 'lower' and 'upper' parameters move the
        distribution from the [0, 1]-range and scale it appropriately, but the shape of the
        distribution is preserved as if it were in [0, 1]-range.

        Its values are sampled from a beta distribution
        :math:`Beta(\alpha, \beta)`.

        >>> from ConfigSpace import BetaIntegerHyperparameter
        >>>
        >>> BetaIntegerHyperparameter('b', alpha=3, beta=2, lower=1, upper=4, log=False)
        b, Type: BetaInteger, Alpha: 3.0 Beta: 2.0, Range: [1, 4], Default: 3


        Parameters
        ----------
        name : str
            Name of the hyperparameter with which it can be accessed
        alpha : int, float
            Alpha parameter of the distribution, from which hyperparameter is sampled
        beta : int, float
            Beta parameter of the distribution, from which
            hyperparameter is sampled
        lower : int, float
            Lower bound of a range of values from which the hyperparameter will be sampled
        upper : int, float
            Upper bound of a range of values from which the hyperparameter will be sampled
        default_value : int, optional
            Sets the default value of a hyperparameter to a given value
        q : int, optional
            Quantization factor
        log : bool, optional
            If ``True``, the values of the hyperparameter will be sampled
            on a logarithmic scale. Defaults to ``False``
        meta : Dict, optional
            Field for holding meta data provided by the user.
            Not used by the configuration space.

        """
        super(BetaIntegerHyperparameter, self).__init__(
            name, lower, upper, np.round((upper + lower) / 2), q, log, meta)
        self.alpha = float(alpha)
        self.beta = float(beta)
        if (alpha < 1) or (beta < 1):
            raise ValueError("Please provide values of alpha and beta larger than or equal to\
             1 so that the probability density is finite.")
        if self.q is None:
            q = 1
        else:
            q = self.q
        self.bfhp = BetaFloatHyperparameter(self.name,
                                            self.alpha,
                                            self.beta,
                                            log=self.log,
                                            q=q,
                                            lower=self.lower,
                                            upper=self.upper,
                                            default_value=self.default_value)

        self.default_value = self.check_default(default_value)
        self.normalized_default_value = self._inverse_transform(self.default_value)
        self.normalization_constant = self._compute_normalization()

    def __repr__(self) -> str:
        repr_str = io.StringIO()
        repr_str.write("%s, Type: BetaInteger, Alpha: %s Beta: %s, Range: [%s, %s], Default: %s" % (
            self.name, repr(self.alpha), repr(self.beta), repr(self.lower), repr(self.upper), repr(self.default_value)))

        if self.log:
            repr_str.write(", on log-scale")
        if self.q is not None:
            repr_str.write(", Q: %s" % str(self.q))
        repr_str.seek(0)
        return repr_str.getvalue()

    def __eq__(self, other: Any) -> bool:
        """
        This method implements a comparison between self and another
        object.

        Additionally, it defines the __ne__() as stated in the
        documentation from python:
            By default, object implements __eq__() by using is, returning NotImplemented
            in the case of a false comparison: True if x is y else NotImplemented.
            For __ne__(), by default it delegates to __eq__() and inverts the result
            unless it is NotImplemented.

        """
        if not isinstance(other, self.__class__):
            return False

        return (
            self.name == other.name and
            self.alpha == other.alpha and
            self.beta == other.beta and
            self.log == other.log and
            self.q == other.q and
            self.lower == other.lower and
            self.upper == other.upper
        )

    def __hash__(self):
        return hash((self.name, self.alpha, self.beta, self.lower, self.upper, self.log, self.q))

    def __copy__(self):
        return BetaIntegerHyperparameter(
            name=self.name,
            default_value=self.default_value,
            alpha=self.alpha,
            beta=self.beta,
            log=self.log,
            q=self.q,
            lower=self.lower,
            upper=self.upper,
            meta=self.meta
        )

    def to_uniform(self) -> 'UniformIntegerHyperparameter':
        return UniformIntegerHyperparameter(self.name,
                                            self.lower,
                                            self.upper,
                                            default_value=self.default_value,
                                            q=self.q, log=self.log, meta=self.meta)

    def check_default(self, default_value: Union[int, float, None]) -> int:
        if default_value is None:
            # Here, we just let the BetaFloat take care of the default value
            # computation, and just tansform it accordingly
            value = self.bfhp.check_default(None)
            value = self._inverse_transform(value)
            value = self._transform(value)
            return value

        if self.is_legal(default_value):
            return default_value
        else:
            raise ValueError('Illegal default value {}'.format(default_value))

    def _sample(self, rs: np.random.RandomState, size: Optional[int] = None
                ) -> Union[np.ndarray, float]:
        value = self.bfhp._sample(rs, size=size)
        # Map all floats which belong to the same integer value to the same
        # float value by first transforming it to an integer and then
        # transforming it back to a float between zero and one
        value = self._transform(value)
        value = self._inverse_transform(value)
        return value

    def _compute_normalization(self):
        chunks = arange_chunked(self.lower, self.upper + 1, chunk_size=ARANGE_CHUNKSIZE)
        return sum(self.bfhp.pdf(chunk).sum() for chunk in chunks)

    def _pdf(self, vector: np.ndarray) -> np.ndarray:
        """
        Computes the probability density function of the parameter in
        the transformed (and possibly normalized, depends on the parameter
        type) space. As such, one never has to worry about log-normal
        distributions, only normal distributions (as the inverse_transform
        in the pdf method handles these). Optimally, an IntegerHyperparameter
        should have a corresponding float, which can be utlized for the calls
        to the probability density function (see e.g. NormalIntegerHyperparameter)

        Parameters
        ----------
        vector: np.ndarray
            the (N, ) vector of inputs for which the probability density
            function is to be computed.

        Returns
        ----------
        np.ndarray(N, )
            Probability density values of the input vector
        """
        return self.bfhp._pdf(vector) / self.normalization_constant

    def get_max_density(self):
        chunks = arange_chunked(self.lower, self.upper + 1, chunk_size=ARANGE_CHUNKSIZE)
        maximum = max(self.bfhp.pdf(chunk).max() for chunk in chunks)
        return maximum / self.normalization_constant


cdef class CategoricalHyperparameter(Hyperparameter):
    cdef public tuple choices
    cdef public tuple weights
    cdef public int num_choices
    cdef public tuple probabilities
    cdef list choices_vector
    cdef set _choices_set

    # TODO add more magic for automated type recognition
    # TODO move from list to tuple for choices argument
    def __init__(
        self,
        name: str,
        choices: Union[List[Union[str, float, int]], Tuple[Union[float, int, str]]],
        default_value: Union[int, float, str, None] = None,
        meta: Optional[Dict] = None,
        weights: Optional[Sequence[Union[int, float]]] = None
    ) -> None:
        """
        A categorical hyperparameter.

        Its values are sampled from a set of ``values``.

        ``None`` is a forbidden value, please use a string constant instead and parse
        it in your own code, see `here <https://github.com/automl/ConfigSpace/issues/159>_`
        for further details.

        >>> from ConfigSpace import CategoricalHyperparameter
        >>>
        >>> CategoricalHyperparameter('c', choices=['red', 'green', 'blue'])
        c, Type: Categorical, Choices: {red, green, blue}, Default: red

        Parameters
        ----------
        name : str
            Name of the hyperparameter, with which it can be accessed
        choices : list or tuple with str, float, int
            Collection of values to sample hyperparameter from
        default_value : int, float, str, optional
            Sets the default value of the hyperparameter to a given value
        meta : Dict, optional
            Field for holding meta data provided by the user.
            Not used by the configuration space.
        weights: Sequence[int | float] | None = None
            List of weights for the choices to be used (after normalization) as
            probabilities during sampling, no negative values allowed
        """

        super(CategoricalHyperparameter, self).__init__(name, meta)
        # TODO check that there is no bullshit in the choices!
        counter = Counter(choices)
        for choice in choices:
            if counter[choice] > 1:
                raise ValueError(
                    "Choices for categorical hyperparameters %s contain choice '%s' %d "
                    "times, while only a single oocurence is allowed."
                    % (name, choice, counter[choice])
                )
            if choice is None:
                raise TypeError("Choice 'None' is not supported")
        if isinstance(choices, set):
            raise TypeError('Using a set of choices is prohibited as it can result in '
                            'non-deterministic behavior. Please use a list or a tuple.')
        if isinstance(weights, set):
            raise TypeError('Using a set of weights is prohibited as it can result in '
                            'non-deterministic behavior. Please use a list or a tuple.')
        self.choices = tuple(choices)
        if weights is not None:
            self.weights = tuple(weights)
        self.probabilities = self._get_probabilities(choices=self.choices, weights=weights)
        self.num_choices = len(choices)
        self.choices_vector = list(range(self.num_choices))
        self._choices_set = set(self.choices_vector)
        self.default_value = self.check_default(default_value)
        self.normalized_default_value = self._inverse_transform(self.default_value)

    def __repr__(self) -> str:
        repr_str = io.StringIO()
        repr_str.write("%s, Type: Categorical, Choices: {" % (self.name))
        for idx, choice in enumerate(self.choices):
            repr_str.write(str(choice))
            if idx < len(self.choices) - 1:
                repr_str.write(", ")
        repr_str.write("}")
        repr_str.write(", Default: ")
        repr_str.write(str(self.default_value))
        # if the probability distribution is not uniform, write out the probabilities
        if not np.all(self.probabilities == self.probabilities[0]):
            repr_str.write(", Probabilities: %s" % str(self.probabilities))
        repr_str.seek(0)
        return repr_str.getvalue()

    def __eq__(self, other: Any) -> bool:
        """
        This method implements a comparison between self and another
        object.

        Additionally, it defines the __ne__() as stated in the
        documentation from python:
            By default, object implements __eq__() by using is, returning NotImplemented
            in the case of a false comparison: True if x is y else NotImplemented.
            For __ne__(), by default it delegates to __eq__() and inverts the result
            unless it is NotImplemented.

        """
        if not isinstance(other, self.__class__):
            return False

        if self.probabilities is not None:
            ordered_probabilities_self = {
                choice: self.probabilities[i] for i, choice in enumerate(self.choices)
            }
        else:
            ordered_probabilities_self = None
        if other.probabilities is not None:
            ordered_probabilities_other = {
                choice: (
                    other.probabilities[other.choices.index(choice)]
                    if choice in other.choices else
                    None
                )
                for choice in self.choices
            }
        else:
            ordered_probabilities_other = None

        return (
            self.name == other.name and
            set(self.choices) == set(other.choices) and
            self.default_value == other.default_value and
            (
                (ordered_probabilities_self is None and ordered_probabilities_other is None) or
                ordered_probabilities_self == ordered_probabilities_other or
                (
                    ordered_probabilities_self is None
                    and len(np.unique(list(ordered_probabilities_other.values()))) == 1
                ) or
                (
                    ordered_probabilities_other is None
                    and len(np.unique(list(ordered_probabilities_self.values()))) == 1
                )
            )
        )

    def __hash__(self):
        return hash((self.name, self.choices))

    def __copy__(self):
        return CategoricalHyperparameter(
            name=self.name,
            choices=copy.deepcopy(self.choices),
            default_value=self.default_value,
            weights=copy.deepcopy(self.weights),
            meta=self.meta
        )

    def to_uniform(self) -> 'CategoricalHyperparameter':
        """
        Creates a categorical parameter with equal weights for all choices
        This is used for the uniform configspace when sampling configurations in the local search
        in PiBO: https://openreview.net/forum?id=MMAeCXIa89

        Returns
        ----------
        CategoricalHyperparameter
            An identical parameter as the original, except that all weights are uniform.
        """
        return CategoricalHyperparameter(
            name=self.name,
            choices=copy.deepcopy(self.choices),
            default_value=self.default_value,
            meta=self.meta
        )

    cpdef int compare(self, value: Union[int, float, str], value2: Union[int, float, str]):
        if value == value2:
            return 0
        else:
            return 1

    cpdef int compare_vector(self, DTYPE_t value, DTYPE_t value2):
        if value == value2:
            return 0
        else:
            return 1

    def is_legal(self, value: Union[None, str, float, int]) -> bool:
        if value in self.choices:
            return True
        else:
            return False

    cpdef bint is_legal_vector(self, DTYPE_t value):
        return value in self._choices_set

    def _get_probabilities(self, choices: Tuple[Union[None, str, float, int]],
                           weights: Union[None, List[float]]) -> Union[None, List[float]]:
        if weights is None:
            return tuple(np.ones(len(choices)) / len(choices))

        if len(weights) != len(choices):
            raise ValueError(
                "The list of weights and the list of choices are required to be of same length.")

        weights = np.array(weights)

        if np.all(weights == 0):
            raise ValueError("At least one weight has to be strictly positive.")

        if np.any(weights < 0):
            raise ValueError("Negative weights are not allowed.")

        return tuple(weights / np.sum(weights))

    def check_default(self, default_value: Union[None, str, float, int]
                      ) -> Union[str, float, int]:
        if default_value is None:
            return self.choices[0]
        elif self.is_legal(default_value):
            return default_value
        else:
            raise ValueError("Illegal default value %s" % str(default_value))

    def _sample(self, rs: np.random.RandomState, size: Optional[int] = None
                ) -> Union[int, np.ndarray]:
        return rs.choice(a=self.num_choices, size=size, replace=True, p=self.probabilities)

    cpdef np.ndarray _transform_vector(self, np.ndarray vector):
        if np.isnan(vector).any():
            raise ValueError('Vector %s contains NaN\'s' % vector)

        if np.equal(np.mod(vector, 1), 0):
            return self.choices[vector.astype(int)]

        raise ValueError('Can only index the choices of the ordinal '
                         'hyperparameter %s with an integer, but provided '
                         'the following float: %f' % (self, vector))

    def _transform_scalar(self, scalar: Union[float, int]) -> Union[float, int, str]:
        if scalar != scalar:
            raise ValueError('Number %s is NaN' % scalar)

        if scalar % 1 == 0:
            return self.choices[int(scalar)]

        raise ValueError('Can only index the choices of the ordinal '
                         'hyperparameter %s with an integer, but provided '
                         'the following float: %f' % (self, scalar))

    def _transform(self, vector: Union[np.ndarray, float, int, str]
                   ) -> Optional[Union[np.ndarray, float, int]]:
        try:
            if isinstance(vector, np.ndarray):
                return self._transform_vector(vector)
            return self._transform_scalar(vector)
        except ValueError:
            return None

    def _inverse_transform(self, vector: Union[None, str, float, int]) -> Union[int, float]:
        if vector is None:
            return np.NaN
        return self.choices.index(vector)

    def has_neighbors(self) -> bool:
        return len(self.choices) > 1

    def get_num_neighbors(self, value=None) -> int:
        return len(self.choices) - 1

    def get_neighbors(self, value: int, rs: np.random.RandomState,
                      number: Union[int, float] = np.inf, transform: bool = False
                      ) -> List[Union[float, int, str]]:
        neighbors = []  # type: List[Union[float, int, str]]
        if number < len(self.choices):
            while len(neighbors) < number:
                rejected = True
                index = int(value)
                while rejected:
                    neighbor_idx = rs.randint(0, self.num_choices)
                    if neighbor_idx != index:
                        rejected = False

                if transform:
                    candidate = self._transform(neighbor_idx)
                else:
                    candidate = float(neighbor_idx)

                if candidate in neighbors:
                    continue
                else:
                    neighbors.append(candidate)
        else:
            for candidate_idx, candidate_value in enumerate(self.choices):
                if int(value) == candidate_idx:
                    continue
                else:
                    if transform:
                        candidate = self._transform(candidate_idx)
                    else:
                        candidate = float(candidate_idx)

                    neighbors.append(candidate)

        return neighbors

    def allow_greater_less_comparison(self) -> bool:
        raise ValueError("Parent hyperparameter in a > or < "
                         "condition must be a subclass of "
                         "NumericalHyperparameter or "
                         "OrdinalHyperparameter, but is "
                         "<cdef class 'ConfigSpace.hyperparameters.CategoricalHyperparameter'>")

    def pdf(self, vector: np.ndarray) -> np.ndarray:
        """
        Computes the probability density function of the parameter in
        the original parameter space (the one specified by the user).
        For each parameter type, there is also a method _pdf which
        operates on the transformed (and possibly normalized) parameter
        space. Only legal values return a positive probability density,
        otherwise zero.

        Parameters
        ----------
        vector: np.ndarray
            the (N, ) vector of inputs for which the probability density
            function is to be computed.

        Returns
        ----------
        np.ndarray(N, )
            Probability density values of the input vector
        """
        # this check is to ensure shape is right (and np.shape does not work in cython)
        if vector.ndim != 1:
            raise ValueError("Method pdf expects a one-dimensional numpy array")
        vector = np.array(self._inverse_transform(vector))
        return self._pdf(vector)

    def _pdf(self, vector: np.ndarray) -> np.ndarray:
        """
        Computes the probability density function of the parameter in
        the transformed (and possibly normalized, depends on the parameter
        type) space. As such, one never has to worry about log-normal
        distributions, only normal distributions (as the inverse_transform
        in the pdf method handles these). For categoricals, each vector gets
        transformed to its corresponding index (but in float form). To be
        able to retrieve the element corresponding to the index, the float
        must be cast to int.

        Parameters
        ----------
        vector: np.ndarray
            the (N, ) vector of inputs for which the probability density
            function is to be computed.

        Returns
        ----------
        np.ndarray(N, )
            Probability density values of the input vector
        """
        probs = np.array(self.probabilities)
        res = np.array(probs[vector.astype(int)])
        if res.ndim == 0:
            return res.reshape(-1)
        return res

    def get_max_density(self) -> float:
        return np.max(self.probabilities)

    def get_size(self) -> float:
        return len(self.choices)


cdef class OrdinalHyperparameter(Hyperparameter):
    cdef public tuple sequence
    cdef public int num_elements
    cdef sequence_vector
    cdef value_dict

    def __init__(
        self,
        name: str,
        sequence: Union[List[Union[float, int, str]], Tuple[Union[float, int, str]]],
        default_value: Union[str, int, float, None] = None,
        meta: Optional[Dict] = None
    ) -> None:
        """
        An ordinal hyperparameter.

        Its values are sampled form a ``sequence`` of values.
        The sequence of values from a ordinal hyperparameter is ordered.

        ``None`` is a forbidden value, please use a string constant instead and parse
        it in your own code, see `here <https://github.com/automl/ConfigSpace/issues/159>`_
        for further details.

        >>> from ConfigSpace import OrdinalHyperparameter
        >>>
        >>> OrdinalHyperparameter('o', sequence=['10', '20', '30'])
        o, Type: Ordinal, Sequence: {10, 20, 30}, Default: 10

        Parameters
        ----------
        name : str
            Name of the hyperparameter, with which it can be accessed.
        sequence : list or tuple with (str, float, int)
            ordered collection of values to sample hyperparameter from.
        default_value : int, float, str, optional
            Sets the default value of a hyperparameter to a given value.
        meta : Dict, optional
            Field for holding meta data provided by the user.
            Not used by the configuration space.
        """

        # Remark
        # Since the sequence can consist of elements from different types,
        # they are stored into a dictionary in order to handle them as a
        # numeric sequence according to their order/position.
        super(OrdinalHyperparameter, self).__init__(name, meta)
        if len(sequence) > len(set(sequence)):
            raise ValueError(
                "Ordinal Hyperparameter Sequence %s contain duplicate values." % sequence)
        self.sequence = tuple(sequence)
        self.num_elements = len(sequence)
        self.sequence_vector = list(range(self.num_elements))
        self.default_value = self.check_default(default_value)
        self.normalized_default_value = self._inverse_transform(self.default_value)
        self.value_dict = OrderedDict()  # type: OrderedDict[Union[int, float, str], int]
        counter = 0
        for element in self.sequence:
            self.value_dict[element] = counter
            counter += 1

    def __hash__(self):
        return hash((self.name, self.sequence))

    def __repr__(self) -> str:
        """
        write out the parameter definition
        """
        repr_str = io.StringIO()
        repr_str.write("%s, Type: Ordinal, Sequence: {" % (self.name))
        for idx, seq in enumerate(self.sequence):
            repr_str.write(str(seq))
            if idx < len(self.sequence) - 1:
                repr_str.write(", ")
        repr_str.write("}")
        repr_str.write(", Default: ")
        repr_str.write(str(self.default_value))
        repr_str.seek(0)
        return repr_str.getvalue()

    def __eq__(self, other: Any) -> bool:
        """
        This method implements a comparison between self and another
        object.

        Additionally, it defines the __ne__() as stated in the
        documentation from python:
            By default, object implements __eq__() by using is, returning NotImplemented
            in the case of a false comparison: True if x is y else NotImplemented.
            For __ne__(), by default it delegates to __eq__() and inverts the result
            unless it is NotImplemented.

        """
        if not isinstance(other, self.__class__):
            return False

        return (
            self.name == other.name and
            self.sequence == other.sequence and
            self.default_value == other.default_value
        )

    def __copy__(self):
        return OrdinalHyperparameter(
            name=self.name,
            sequence=copy.deepcopy(self.sequence),
            default_value=self.default_value,
            meta=self.meta
        )

    cpdef int compare(self, value: Union[int, float, str], value2: Union[int, float, str]):
        if self.value_dict[value] < self.value_dict[value2]:
            return -1
        elif self.value_dict[value] > self.value_dict[value2]:
            return 1
        elif self.value_dict[value] == self.value_dict[value2]:
            return 0

    cpdef int compare_vector(self, DTYPE_t value, DTYPE_t value2):
        if value < value2:
            return -1
        elif value > value2:
            return 1
        elif value == value2:
            return 0

    def is_legal(self, value: Union[int, float, str]) -> bool:
        """
        check if a certain value is represented in the sequence
        """
        return value in self.sequence

    cpdef bint is_legal_vector(self, DTYPE_t value):
        return value in self.sequence_vector

    def check_default(self, default_value: Optional[Union[int, float, str]]
                      ) -> Union[int, float, str]:
        """
        check if given default value is represented in the sequence.
        If there's no default value we simply choose the
        first element in our sequence as default.
        """
        if default_value is None:
            return self.sequence[0]
        elif self.is_legal(default_value):
            return default_value
        else:
            raise ValueError("Illegal default value %s" % str(default_value))

    cpdef np.ndarray _transform_vector(self, np.ndarray vector):
        if np.isnan(vector).any():
            raise ValueError('Vector %s contains NaN\'s' % vector)

        if np.equal(np.mod(vector, 1), 0):
            return self.sequence[vector.astype(int)]

        raise ValueError('Can only index the choices of the ordinal '
                         'hyperparameter %s with an integer, but provided '
                         'the following float: %f' % (self, vector))

    def _transform_scalar(self, scalar: Union[float, int]) -> Union[float, int, str]:
        if scalar != scalar:
            raise ValueError('Number %s is NaN' % scalar)

        if scalar % 1 == 0:
            return self.sequence[int(scalar)]

        raise ValueError('Can only index the choices of the ordinal '
                         'hyperparameter %s with an integer, but provided '
                         'the following float: %f' % (self, scalar))

    def _transform(self, vector: Union[np.ndarray, float, int]
                   ) -> Optional[Union[np.ndarray, float, int]]:
        try:
            if isinstance(vector, np.ndarray):
                return self._transform_vector(vector)
            return self._transform_scalar(vector)
        except ValueError:
            return None

    def _inverse_transform(self, vector: Optional[Union[np.ndarray, List, int, str, float]]
                           ) -> Union[float, List[int], List[str], List[float]]:
        if vector is None:
            return np.NaN
        return self.sequence.index(vector)

    def get_seq_order(self) -> np.ndarray:
        """
        return the ordinal sequence as numeric sequence
        (according to the the ordering) from 1 to length of our sequence.
        """
        return np.arange(0, self.num_elements)

    def get_order(self, value: Optional[Union[int, str, float]]) -> int:
        """
        return the seuence position/order of a certain value from the sequence
        """
        return self.value_dict[value]

    def get_value(self, idx: int) -> Union[int, str, float]:
        """
        return the sequence value of a given order/position
        """
        return list(self.value_dict.keys())[list(self.value_dict.values()).index(idx)]

    def check_order(self, val1: Union[int, str, float], val2: Union[int, str, float]) -> bool:
        """
        check whether value1 is smaller than value2.
        """
        idx1 = self.get_order(val1)
        idx2 = self.get_order(val2)
        if idx1 < idx2:
            return True
        else:
            return False

    def _sample(self, rs: np.random.RandomState, size: Optional[int] = None) -> int:
        """
        return a random sample from our sequence as order/position index
        """
        return rs.randint(0, self.num_elements, size=size)

    def has_neighbors(self) -> bool:
        """
        check if there are neighbors or we're only dealing with an
        one-element sequence
        """
        return len(self.sequence) > 1

    def get_num_neighbors(self, value: Union[int, float, str]) -> int:
        """
        return the number of existing neighbors in the sequence
        """
        max_idx = len(self.sequence) - 1
        # check if there is only one value
        if value == self.sequence[0] and value == self.sequence[max_idx]:
            return 0
        elif value == self.sequence[0] or value == self.sequence[max_idx]:
            return 1
        else:
            return 2

    def get_neighbors(self, value: Union[int, str, float], rs: None, number: int = 0,
                      transform: bool = False) -> List[Union[str, float, int]]:
        """
        Return the neighbors of a given value.
        Value must be in vector form. Ordinal name will not work.
        """
        neighbors = []
        if transform:
            if self.get_num_neighbors(value) < len(self.sequence):
                index = self.get_order(value)
                neighbor_idx1 = index - 1
                neighbor_idx2 = index + 1
                seq = self.get_seq_order()

                if neighbor_idx1 >= seq[0]:
                    candidate1 = self.get_value(neighbor_idx1)
                    if self.check_order(candidate1, value):
                        neighbors.append(candidate1)
                if neighbor_idx2 < self.num_elements:
                    candidate2 = self.get_value(neighbor_idx2)
                    if self.check_order(value, candidate2):
                        neighbors.append(candidate2)

        else:
            if self.get_num_neighbors(self.get_value(value)) < len(self.sequence):
                index = value
                neighbor_idx1 = index - 1
                neighbor_idx2 = index + 1
                seq = self.get_seq_order()

                if neighbor_idx1 < index and neighbor_idx1 >= seq[0]:
                    neighbors.append(neighbor_idx1)
                if neighbor_idx2 > index and neighbor_idx2 < self.num_elements:
                    neighbors.append(neighbor_idx2)

        return neighbors

    def allow_greater_less_comparison(self) -> bool:
        return True

    def pdf(self, vector: np.ndarray) -> np.ndarray:
        """
        Computes the probability density function of the hyperparameter in
        the original hyperparameter space (the one specified by the user).
        For each parameter type, there is also a method _pdf which
        operates on the transformed (and possibly normalized) hyperparameter
        space. Only legal values return a positive probability density,
        otherwise zero. The OrdinalHyperparameter is treated
        as a UniformHyperparameter with regard to its probability density.

        Parameters
        ----------
        vector: np.ndarray
            the (N, ) vector of inputs for which the probability density
            function is to be computed.

        Returns
        ----------
        np.ndarray(N, )
            Probability density values of the input vector
        """
        if vector.ndim != 1:
            raise ValueError("Method pdf expects a one-dimensional numpy array")
        return self._pdf(vector)

    def _pdf(self, vector: np.ndarray) -> np.ndarray:
        """
        Computes the probability density function of the hyperparameter in
        the transformed (and possibly normalized, depends on the hyperparameter
        type) space. As such, one never has to worry about log-normal
        distributions, only normal distributions (as the inverse_transform
        in the pdf method handles these). The OrdinalHyperparameter is treated
        as a UniformHyperparameter with regard to its probability density.

        Parameters
        ----------
        vector: np.ndarray
            the (N, ) vector of inputs for which the probability density
            function is to be computed.

        Returns
        ----------
        np.ndarray(N, )
            Probability density values of the input vector
        """
        if not np.all(np.isin(vector, self.sequence)):
            raise ValueError(
                f'Some element in the vector {vector} is not in the sequence {self.sequence}.')
        return np.ones_like(vector, dtype=np.float64) / self.num_elements

    def get_max_density(self) -> float:
        return 1 / self.num_elements

    def get_size(self) -> float:
        return len(self.sequence)<|MERGE_RESOLUTION|>--- conflicted
+++ resolved
@@ -1559,18 +1559,8 @@
         else:
             return False
 
-<<<<<<< HEAD
     def get_num_neighbors(self, value=None) -> int:
         return self.upper - self.lower
-=======
-    def get_num_neighbors(self, value = None) -> int:
-        # If there is a value in the range, then that value is not a neighbor of itself
-        # so we need to remove one
-        if value is not None and self.lower <= value <= self.upper:
-            return self.upper - self.lower - 1
-        else:
-            return self.upper - self.lower
->>>>>>> 88051ebb
 
     def get_neighbors(
         self,
