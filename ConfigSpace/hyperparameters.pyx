--- conflicted
+++ resolved
@@ -560,7 +560,6 @@
     cpdef np.ndarray _transform_vector(self, np.ndarray vector):
         raise NotImplementedError()
     
-<<<<<<< HEAD
     def pdf(self, vector: np.ndarray) -> np.ndarray:
         """
         Computes the probability density function of the hyperparameter in 
@@ -617,8 +616,6 @@
         """
         raise NotImplementedError()
 
-=======
->>>>>>> 4cc7bde2
 
 cdef class UniformFloatHyperparameter(FloatHyperparameter):
     def __init__(self, name: str, lower: Union[int, float], upper: Union[int, float],
@@ -1026,11 +1023,7 @@
                                           lb,
                                           ub,
                                           default_value=self.default_value,
-<<<<<<< HEAD
-                                          q=self.q, log=self.log)
-=======
                                           q=self.q, log=self.log, meta=self.meta)
->>>>>>> 4cc7bde2
 
     def check_default(self, default_value: Union[int, float]) -> Union[int, float]:
         if default_value is None:
@@ -1163,7 +1156,6 @@
             
             return truncnorm(a, b, loc=mu, scale=sigma).pdf(vector)
 
-<<<<<<< HEAD
     def get_max_density(self) -> float:
         if self.lower is None:
             return self._pdf(np.array([self.mu]))[0]
@@ -1176,8 +1168,6 @@
             return self._pdf(np.array([self.mu]))[0]
 
 
-=======
->>>>>>> 4cc7bde2
 cdef class BetaFloatHyperparameter(UniformFloatHyperparameter):
     cdef public alpha
     cdef public beta
@@ -1238,23 +1228,12 @@
         # then actually call check_default once we have alpha and beta, and are not inside 
         # UniformFloatHP.
         super(BetaFloatHyperparameter, self).__init__(
-<<<<<<< HEAD
-            name, lower, upper, (upper - lower) / 2, q, log, meta)
-=======
             name, lower, upper, (upper + lower) / 2, q, log, meta)
->>>>>>> 4cc7bde2
         self.alpha = float(alpha)
         self.beta = float(beta)
         if (alpha < 1) or (beta < 1):
             raise ValueError("Please provide values of alpha and beta larger than or equal to\
              1 so that the probability density is finite.")
-<<<<<<< HEAD
-        self.default_value = self.check_default(default_value)
-        self.normalized_default_value = self._inverse_transform(self.default_value)
-        
-
-        
-=======
              
         if (self.q is not None) and (self.log is not None) and (default_value is None):        
             warnings.warn('Logscale and quantization together results in incorrect default values. '
@@ -1263,7 +1242,6 @@
         self.default_value = self.check_default(default_value)
         self.normalized_default_value = self._inverse_transform(self.default_value)
         
->>>>>>> 4cc7bde2
     def __repr__(self) -> str:
         repr_str = io.StringIO()
         repr_str.write("%s, Type: BetaFloat, Alpha: %s Beta: %s, Range: [%s, %s], Default: %s" % (self.name, repr(self.alpha), repr(self.beta), repr(self.lower), repr(self.upper), repr(self.default_value)))
@@ -1323,12 +1301,6 @@
                                           self.lower,
                                           self.upper,
                                           default_value=self.default_value,
-<<<<<<< HEAD
-                                          q=self.q, log=self.log)
-
-    def check_default(self, default_value: Union[int, float, None]) -> Union[int, float]:
-        # return mode as default
-=======
                                           q=self.q, log=self.log, meta=self.meta)
 
     def check_default(self, default_value: Union[int, float, None]) -> Union[int, float]:
@@ -1336,19 +1308,12 @@
         # TODO - for log AND quantization together specifially, this does not give the exact right
         # value, due to the bounds _lower and _upper being adjusted when quantizing in 
         # UniformFloat.
->>>>>>> 4cc7bde2
         if default_value is None:
             if (self.alpha > 1) or (self.beta > 1):
                 normalized_mode = (self.alpha - 1) / (self.alpha + self.beta - 2)
                 return self._transform_scalar(normalized_mode)
             else: 
-<<<<<<< HEAD
-                # If both alpha and beta are 1, we have a uniform distribution, and thus
-                # return the center of the unnormalized distribution, or what's closest
-                # to it in the case of quantization
-=======
                 # If both alpha and beta are 1, we have a uniform distribution.
->>>>>>> 4cc7bde2
                 return self._transform_scalar(0.5)
 
         elif self.is_legal(default_value):
@@ -1384,7 +1349,6 @@
         beta = self.beta
         return spbeta(alpha, beta).rvs(size=size, random_state=rs)
 
-<<<<<<< HEAD
     def _pdf(self, vector: np.ndarray) -> np.ndarray:
         """
         Computes the probability density function of the parameter in 
@@ -1422,9 +1386,6 @@
         # and retrieve the element in the first (and only) spot in the array
         return self._pdf(np.array([normalized_mode]))[0]
         
-=======
-
->>>>>>> 4cc7bde2
 cdef class UniformIntegerHyperparameter(IntegerHyperparameter):
     def __init__(self, name: str, lower: int, upper: int, default_value: Union[int, None] = None,
                  q: Union[int, None] = None, log: bool = False,
@@ -1716,11 +1677,8 @@
     cdef public mu
     cdef public sigma
     cdef public nfhp
-<<<<<<< HEAD
     cdef normalization_constant
 
-=======
->>>>>>> 4cc7bde2
 
     def __init__(self, name: str, mu: int, sigma: Union[int, float],
                  default_value: Union[int, None] = None, q: Union[None, int] = None,
@@ -1819,15 +1777,12 @@
         self.default_value = self.check_default(default_value)
         self.normalized_default_value = self._inverse_transform(self.default_value)
         
-<<<<<<< HEAD
         if (self.lower is None) or (self.upper is None):
             # Since a bound is missing, the pdf cannot be normalized. Working with the unnormalized variant)
             self.normalization_constant = 1
         else:
             self.normalization_constant = self._compute_normalization()
 
-=======
->>>>>>> 4cc7bde2
     def __repr__(self) -> str:
         repr_str = io.StringIO()
 
@@ -1975,7 +1930,6 @@
                 neighbors.append(new_value)
         return neighbors
         
-<<<<<<< HEAD
     def _compute_normalization(self):
         if self.lower is None:
             warnings.warn('Cannot normalize the pdf exactly for a NormalIntegerHyperparameter'
@@ -2015,8 +1969,6 @@
         all_probabilities = self.nfhp.pdf(all_integer_values)
         return np.max(all_probabilities) / self.normalization_constant
 
-=======
->>>>>>> 4cc7bde2
     def get_size(self) -> float:
         if self.lower is None:
             return np.inf
@@ -2032,11 +1984,8 @@
     cdef public alpha
     cdef public beta
     cdef public bfhp
-<<<<<<< HEAD
     cdef normalization_constant
 
-=======
->>>>>>> 4cc7bde2
 
     def __init__(self, name: str, alpha: Union[int, float], beta: Union[int, float],
                  lower: Union[int, float],
@@ -2090,11 +2039,7 @@
 
         """
         super(BetaIntegerHyperparameter, self).__init__(
-<<<<<<< HEAD
-            name, lower, upper, round((upper - lower) / 2), q, log, meta)
-=======
             name, lower, upper, round((upper + lower) / 2), q, log, meta)
->>>>>>> 4cc7bde2
         self.alpha = float(alpha)
         self.beta = float(beta)
         if (alpha < 1) or (beta < 1):
@@ -2111,12 +2056,8 @@
 
         self.default_value = self.check_default(default_value)
         self.normalized_default_value = self._inverse_transform(self.default_value)
-<<<<<<< HEAD
         self.normalization_constant = self._compute_normalization()
 
-=======
-        
->>>>>>> 4cc7bde2
     def __repr__(self) -> str:
         repr_str = io.StringIO()
         repr_str.write("%s, Type: BetaInteger, Alpha: %s Beta: %s, Range: [%s, %s], Default: %s" % (self.name, repr(self.alpha), repr(self.beta), repr(self.lower), repr(self.upper), repr(self.default_value)))
@@ -2175,20 +2116,12 @@
                                             self.lower,
                                             self.upper,
                                             default_value=self.default_value,
-<<<<<<< HEAD
-                                            q=self.q, log=self.log)
-=======
                                             q=self.q, log=self.log, meta=self.meta)
->>>>>>> 4cc7bde2
 
 
     def check_default(self, default_value: Union[int, float, None]) -> int:
         if default_value is None:
-<<<<<<< HEAD
-            # Here, we just let the BetaFloat take care of the default valueub
-=======
             # Here, we just let the BetaFloat take care of the default value
->>>>>>> 4cc7bde2
             # computation, and just tansform it accordingly
             value = self.bfhp.check_default(None)   
             value = self._inverse_transform(value)
@@ -2210,7 +2143,6 @@
         value = self._inverse_transform(value)
         return value
 
-<<<<<<< HEAD
     def _compute_normalization(self):
         all_integer_values = np.arange(self.lower, self.upper + 1)
         all_probabilities = self.bfhp.pdf(all_integer_values)
@@ -2243,8 +2175,6 @@
         all_integer_values = np.arange(self.lower, self.upper + 1)
         all_probabilities = self.bfhp.pdf(all_integer_values)
         return np.max(all_probabilities) / self.normalization_constant
-=======
->>>>>>> 4cc7bde2
 
 
 cdef class CategoricalHyperparameter(Hyperparameter):
