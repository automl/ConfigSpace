--- conflicted
+++ resolved
@@ -128,15 +128,9 @@
         ----------
         name : str
             Name of the hyperparameter, with which it can be accessed
-<<<<<<< HEAD
         value : str, int, float
             value to sample hyperparameter from
         meta : Dict, optional
-=======
-        value : (str, int, float)
-            value to sample hyperparameter from
-        meta : (Dict, optional)
->>>>>>> b34420de
             Field for holding meta data provided by the user.
             Not used by the configuration space.
         """
@@ -380,24 +374,16 @@
 
         >>> import ConfigSpace as CS
         >>> import ConfigSpace.hyperparameters as CSH
-<<<<<<< HEAD
         >>> cs = CS.ConfigurationSpace(seed=1)
         >>> uniform_float_hp = CSH.UniformFloatHyperparameter('uni_float', lower=10,
         ...                                                   upper=100, log=False)
         >>> cs.add_hyperparameter(uniform_float_hp)
         uni_float, Type: UniformFloat, Range: [10.0, 100.0], Default: 55.0
-=======
-        >>> cs = CS.ConfigurationSpace()
-        >>> uniform_float_hp = CSH.UniformFloatHyperparameter('uni_float', lower=10,
-        ...                                                   upper=100, log=False)
-        >>> cs.add_hyperparameter(uniform_float_hp)
->>>>>>> b34420de
 
         Parameters
         ----------
         name : str
             Name of the hyperparameter, with which it can be accessed
-<<<<<<< HEAD
         lower : int, floor
             Lower bound of a range of values from which the hyperparameter will be sampled
         upper : int, float
@@ -410,20 +396,6 @@
             If ``True``, the values of the hyperparameter will be sampled
             on a logarithmic scale. Default to ``False``
         meta : Dict, optional
-=======
-        lower : (int, floor)
-            Lower bound of a range of values from which the hyperparameter will be sampled
-        upper : (int, float)
-            Upper bound
-        default_value : (int, float, optional)
-            Sets the default value of a hyperparameter to a given value
-        q : (int, float, optional)
-            Quantization factor
-        log : (bool, optional)
-            If ``True``, the values of the hyperparameter will be sampled
-            on a logarithmic scale. Default to ``False``
-        meta : (Dict, optional)
->>>>>>> b34420de
             Field for holding meta data provided by the user.
             Not used by the configuration space.
         """
@@ -574,24 +546,16 @@
 
         >>> import ConfigSpace as CS
         >>> import ConfigSpace.hyperparameters as CSH
-<<<<<<< HEAD
         >>> cs = CS.ConfigurationSpace(seed=1)
         >>> normal_float_hp = CSH.NormalFloatHyperparameter('normal_float', mu=0,
         ...                                                 sigma=1, log=False)
         >>> cs.add_hyperparameter(normal_float_hp)
         normal_float, Type: NormalFloat, Mu: 0.0 Sigma: 1.0, Default: 0.0
-=======
-        >>> cs = CS.ConfigurationSpace()
-        >>> normal_float_hp = CSH.NormalFloatHyperparameter('normal_float', mu=0,
-        ...                                                 sigma=1, log=False)
-        >>> cs.add_hyperparameter(normal_float_hp)
->>>>>>> b34420de
 
         Parameters
         ----------
         name : str
             Name of the hyperparameter, with which it can be accessed
-<<<<<<< HEAD
         mu : int, float
             Mean of the distribution
         sigma : int, float
@@ -604,20 +568,6 @@
             If ``True``, the values of the hyperparameter will be sampled
             on a logarithmic scale. Default to ``False``
         meta : Dict, optional
-=======
-        mu : (int, float)
-            Mean of the distribution
-        sigma : (int, float)
-            Standard deviation of the distribution
-        default_value : (int, float, optional)
-            Sets the default value of a hyperparameter to a given value
-        q : (int, float, optional)
-            Quantization factor
-        log : (bool, optional)
-            If ``True``, the values of the hyperparameter will be sampled
-            on a logarithmic scale. Default to ``False``
-        meta : (Dict, optional)
->>>>>>> b34420de
             Field for holding meta data provided by the user.
             Not used by the configuration space.
         """
@@ -770,18 +720,11 @@
 
         >>> import ConfigSpace as CS
         >>> import ConfigSpace.hyperparameters as CSH
-<<<<<<< HEAD
         >>> cs = CS.ConfigurationSpace(seed=1)
         >>> uniform_integer_hp = CSH.UniformIntegerHyperparameter(name='uni_int', lower=10,
         ...                                                       upper=100, log=False)
         >>> cs.add_hyperparameter(uniform_integer_hp)
         uni_int, Type: UniformInteger, Range: [10, 100], Default: 55
-=======
-        >>> cs = CS.ConfigurationSpace()
-        >>> uniform_integer_hp = CSH.UniformIntegerHyperparameter(name='uni_int', lower=10,
-        ...                                                       upper=100, log=False)
-        >>> cs.add_hyperparameter(uniform_integer_hp)
->>>>>>> b34420de
 
         Parameters
         ----------
@@ -791,7 +734,6 @@
             Lower bound of a range of values from which the hyperparameter will be sampled
         upper : int
             upper bound
-<<<<<<< HEAD
         default_value : int, optional
             Sets the default value of a hyperparameter to a given value
         q : int, optional
@@ -800,16 +742,6 @@
             If ``True``, the values of the hyperparameter will be sampled
             on a logarithmic scale. Defaults to ``False``
         meta : Dict, optional
-=======
-        default_value : (int, optional)
-            Sets the default value of a hyperparameter to a given value
-        q : (int, optional)
-            Quantization factor
-        log : (bool, optional)
-            If ``True``, the values of the hyperparameter will be sampled
-            on a logarithmic scale. Defaults to ``False``
-        meta : (Dict, optional)
->>>>>>> b34420de
             Field for holding meta data provided by the user.
             Not used by the configuration space.
         """
@@ -979,18 +911,11 @@
 
             >>> import ConfigSpace as CS
             >>> import ConfigSpace.hyperparameters as CSH
-<<<<<<< HEAD
             >>> cs = CS.ConfigurationSpace(seed=1)
             >>> normal_int_hp = CSH.NormalIntegerHyperparameter(name='normal_int', mu=0,
             ...                                                 sigma=1, log=False)
             >>> cs.add_hyperparameter(normal_int_hp)
             normal_int, Type: NormalInteger, Mu: 0 Sigma: 1, Default: 0
-=======
-            >>> cs = CS.ConfigurationSpace()
-            >>> normal_int_hp = CSH.NormalIntegerHyperparameter(name='normal_int', mu=0.,
-            ...                                                 sigma=1., log=False)
-            >>> cs.add_hyperparameter(normal_int_hp)
->>>>>>> b34420de
 
         Parameters
         ----------
@@ -998,7 +923,6 @@
             Name of the hyperparameter with which it can be accessed
         mu : int
             Mean of the distribution, from which hyperparameter is sampled
-<<<<<<< HEAD
         sigma : int, float
             Standard deviation of the distribution, from which
             hyperparameter is sampled
@@ -1010,19 +934,6 @@
             If ``True``, the values of the hyperparameter will be sampled
             on a logarithmic scale. Defaults to ``False``
         meta : Dict, optional
-=======
-        sigma : (int, float)
-            Standard deviation of the distribution, from which
-            hyperparameter is sampled
-        default_value : (int, optional)
-            Sets the default value of a hyperparameter to a given value
-        q : (int, optional)
-            Quantization factor
-        log : (bool, optional)
-            If ``True``, the values of the hyperparameter will be sampled
-            on a logarithmic scale. Defaults to ``False``
-        meta : (Dict, optional)
->>>>>>> b34420de
             Field for holding meta data provided by the user.
             Not used by the configuration space.
 
@@ -1221,34 +1132,20 @@
 
         >>> import ConfigSpace as CS
         >>> import ConfigSpace.hyperparameters as CSH
-<<<<<<< HEAD
         >>> cs = CS.ConfigurationSpace(seed=1)
         >>> cat_hp = CSH.CategoricalHyperparameter('cat_hp', choices=['red', 'green', 'blue'])
         >>> cs.add_hyperparameter(cat_hp)
         cat_hp, Type: Categorical, Choices: {red, green, blue}, Default: red
-=======
-        >>> cs = CS.ConfigurationSpace()
-        >>> cat_hp = CSH.CategoricalHyperparameter('cat_hp', choices=['red', 'green', 'blue'])
-        >>> cs.add_hyperparameter(cat_hp)
->>>>>>> b34420de
 
         Parameters
         ----------
         name : str
             Name of the hyperparameter, with which it can be accessed
-<<<<<<< HEAD
         choices : list(str, float, int), tuple(str, float, int)
             Collection of values to sample hyperparameter from
         default_value : int, float, str, optional
             Sets the default value of the hyperparameter to a given value
         meta : Dict, optional
-=======
-        choices : (list([str, float, int]), tuple([str, float, int]))
-            Collection of values to sample hyperparameter from
-        default_value : (int, float, str, optional)
-            Sets the default value of the hyperparameter to a given value
-        meta : (Dict, optional)
->>>>>>> b34420de
             Field for holding meta data provided by the user.
             Not used by the configuration space.
         """
@@ -1440,44 +1337,27 @@
         An ordinal hyperparameter.
 
         Its values are sampled form a ``sequence`` of values.
-<<<<<<< HEAD
         The sequence of values from a ordinal hyperparameter is ordered.
-=======
->>>>>>> b34420de
 
         Example
         -------
 
         >>> import ConfigSpace as CS
         >>> import ConfigSpace.hyperparameters as CSH
-<<<<<<< HEAD
         >>> cs = CS.ConfigurationSpace(seed=1)
         >>> ord_hp = CSH.OrdinalHyperparameter('ordinal_hp', sequence=['10', '20', '30'])
         >>> cs.add_hyperparameter(ord_hp)
         ordinal_hp, Type: Ordinal, Sequence: {10, 20, 30}, Default: 10
-=======
-        >>> cs = CS.ConfigurationSpace()
-        >>> ord_hp = CSH.OrdinalHyperparameter('ordinal_hp', sequence=['10', '20', '30'])
-        >>> cs.add_hyperparameter(ord_hp)
->>>>>>> b34420de
 
         Parameters
         ----------
         name : str
             Name of the hyperparameter, with which it can be accessed.
-<<<<<<< HEAD
         sequence : list(str, float, int), tuple(str, float, int)
             ordered collection of values to sample hyperparameter from.
         default_value : int, float, str, optional
             Sets the default value of a hyperparameter to a given value.
         meta : Dict, optional
-=======
-        sequence : (list([str, float, int]), tuple([str, float, int]))
-            collection of values to sample hyperparameter from.
-        default_value : (int, float, str, optional)
-            Sets the default value of a hyperparameter to a given value.
-        meta : (Dict, optional)
->>>>>>> b34420de
             Field for holding meta data provided by the user.
             Not used by the configuration space.
         """
