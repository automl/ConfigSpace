--- conflicted
+++ resolved
@@ -78,19 +78,11 @@
 
         Parameters
         ----------
-<<<<<<< HEAD
         name : str, optional
             Name of the configuration space
         seed : int, optional
             random seed
         meta : dict, optional
-=======
-        name : (str, optional)
-            Name of the configuration space
-        seed : (int, optional)
-            random seed
-        meta : (dict, optional)
->>>>>>> b34420de
             Field for holding meta data provided by the user.
             Not used by the configuration space.
         """
@@ -132,11 +124,7 @@
         
         Parameters
         ----------
-<<<<<<< HEAD
         bounds : list([Any, Any])
-=======
-        bounds : list(list([Any, Any)])
->>>>>>> b34420de
             List containing lists with two elements: lower and upper bound
         """
         for i, (l, u) in enumerate(bounds):
@@ -627,15 +615,9 @@
             forbidden clauses
         configuration_space : :class:`~ConfigSpace.configuration_space.ConfigurationSpace`
             The configuration space which should be added
-<<<<<<< HEAD
         delimiter : str, optional
             Defaults to ':'.
         parent_hyperparameter : :ref:`Hyperparameters`, optional
-=======
-        delimiter : (str, optional)
-            Defaults to '':''.
-        parent_hyperparameter : (:ref:`Hyperparameters`, optional)
->>>>>>> b34420de
             Adds for each new hyperparameter the condition, that
             ``parent_hyperparameter`` is active
 
@@ -866,11 +848,7 @@
 
         Parameters
         ----------
-<<<<<<< HEAD
         name : str, :ref:`Hyperparameters`
-=======
-        name : (str, :ref:`Hyperparameters`)
->>>>>>> b34420de
             Hyperparameter or its name, for which all children are requested
 
         Returns
@@ -899,11 +877,7 @@
 
         Parameters
         ----------
-<<<<<<< HEAD
         name : str, :ref:`Hyperparameters`
-=======
-        name : (str, :ref:`Hyperparameters`)
->>>>>>> b34420de
             Hyperparameter or its name, for which conditions are requested
 
         Returns
@@ -931,11 +905,7 @@
 
         Parameters
         ----------
-<<<<<<< HEAD
         name : str, :ref:`Hyperparameters`
-=======
-        name : (str, :ref:`Hyperparameters`)
->>>>>>> b34420de
             Can either be the name of a hyperparameter or the hyperparameter
             object
 
@@ -976,11 +946,7 @@
 
         Parameters
         ----------
-<<<<<<< HEAD
         name : str, :ref:`Hyperparameters`
-=======
-        name : (str, :ref:`Hyperparameters`)
->>>>>>> b34420de
             Can either be the name of a hyperparameter or the hyperparameter
             object
 
@@ -1248,11 +1214,7 @@
 
         Parameters
         ----------
-<<<<<<< HEAD
         size : int, optional
-=======
-        size : (int, optional)
->>>>>>> b34420de
             Number of configurations to sample. Default to 1
 
         Returns
@@ -1359,19 +1321,14 @@
         :class:`~ConfigSpace.configuration_space.ConfigurationSpace` stores the
         definitions for the hyperparameters (value ranges, constraints,...), a
         :class:`~ConfigSpace.configuration_space.Configuration` object is
-<<<<<<< HEAD
-        more a instance of it. Parameters of a
+        more an instance of it. Parameters of a
         :class:`~ConfigSpace.configuration_space.Configuration` object can be
         accessed and modified similar to python dictionaries
         (c.f. :ref:`Guide<1st_Example>`).
-=======
-        more like a instance of it.
->>>>>>> b34420de
 
         Parameters
         ----------
         configuration_space : :class:`~ConfigSpace.configuration_space.ConfigurationSpace`
-<<<<<<< HEAD
         values : dict, optional
             A dictionary with pairs (hyperparameter_name, value), where value is
             a legal value of the hyperparameter in the above
@@ -1384,20 +1341,6 @@
             hyperparameter is given. Default is to raise an Exception.
             Default to False
         origin : Any, optional
-=======
-        values : (dict, optional)
-            A dictionary with pairs (hyperparameter_name, value), where value is
-            a legal value of the hyperparameter in the above
-            configuration_space
-        vector : (np.ndarray, optional)
-            A numpy array for efficient representation. Either values or vector
-            has to be given
-        allow_inactive_with_values : (bool, optional)
-            Whether an Exception will be raised if a value for an inactive
-            hyperparameter is given. Default is to raise an Exception.
-            Default to False
-        origin : (Any, optional)
->>>>>>> b34420de
             Store information about the origin of this configuration.
             Default to None
         """
@@ -1519,11 +1462,7 @@
         ----------
         item : str
             Name of the desired hyperparameter
-<<<<<<< HEAD
         default : None, Any
-=======
-        default : (None, Any)
->>>>>>> b34420de
 
         Returns
         -------
