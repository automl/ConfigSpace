# Copyright (c) 2014-2016, ConfigSpace developers
# Matthias Feurer
# Katharina Eggensperger
# and others (see commit history).
# All rights reserved.
#
# Redistribution and use in source and binary forms, with or without
# modification, are permitted provided that the following conditions are met:
#     * Redistributions of source code must retain the above copyright
#       notice, this list of conditions and the following disclaimer.
#     * Redistributions in binary form must reproduce the above copyright
#       notice, this list of conditions and the following disclaimer in the
#       documentation and/or other materials provided with the distribution.
#     * Neither the name of the <organization> nor the
#       names of its contributors may be used to endorse or promote products
#       derived from this software without specific prior written permission.
#
# THIS SOFTWARE IS PROVIDED BY THE COPYRIGHT HOLDERS AND CONTRIBUTORS "AS IS" AND
# ANY EXPRESS OR IMPLIED WARRANTIES, INCLUDING, BUT NOT LIMITED TO, THE IMPLIED
# WARRANTIES OF MERCHANTABILITY AND FITNESS FOR A PARTICULAR PURPOSE ARE
# DISCLAIMED. IN NO EVENT SHALL <COPYRIGHT HOLDER> BE LIABLE FOR ANY
# DIRECT, INDIRECT, INCIDENTAL, SPECIAL, EXEMPLARY, OR CONSEQUENTIAL DAMAGES
# (INCLUDING, BUT NOT LIMITED TO, PROCUREMENT OF SUBSTITUTE GOODS OR SERVICES;
# LOSS OF USE, DATA, OR PROFITS; OR BUSINESS INTERRUPTION) HOWEVER CAUSED AND
# ON ANY THEORY OF LIABILITY, WHETHER IN CONTRACT, STRICT LIABILITY, OR TORT
# (INCLUDING NEGLIGENCE OR OTHERWISE) ARISING IN ANY WAY OUT OF THE USE OF THIS
# SOFTWARE, EVEN IF ADVISED OF THE POSSIBILITY OF SUCH DAMAGE.

from ConfigSpace.__authors__ import __authors__
from ConfigSpace.__version__ import __version__
from ConfigSpace.api import (
    Beta,
    Categorical,
    Distribution,
    Float,
    Integer,
    Normal,
    Uniform,
    distributions,
    types,
)
from ConfigSpace.conditions import (
    AndConjunction,
    EqualsCondition,
    GreaterThanCondition,
    InCondition,
    LessThanCondition,
    NotEqualsCondition,
    OrConjunction,
)
from ConfigSpace.configuration import Configuration
from ConfigSpace.configuration_space import ConfigurationSpace
from ConfigSpace.exceptions import (
    ActiveHyperparameterNotSetError,
    AmbiguousConditionError,
    ChildNotFoundError,
    CyclicDependancyError,
    ForbiddenValueError,
    HyperparameterAlreadyExistsError,
    HyperparameterIndexError,
    HyperparameterNotFoundError,
    IllegalValueError,
    InactiveHyperparameterSetError,
    ParentNotFoundError,
)
from ConfigSpace.forbidden import (
    ForbiddenAndConjunction,
    ForbiddenEqualsClause,
    ForbiddenGreaterThanClause,
    ForbiddenGreaterThanEqualsClause,
    ForbiddenLessThanClause,
    ForbiddenLessThanEqualsClause,
    ForbiddenEqualsRelation,
    ForbiddenGreaterThanEqualsRelation,
    ForbiddenGreaterThanRelation,
    ForbiddenInClause,
    ForbiddenLessThanEqualsRelation,
    ForbiddenLessThanRelation,
    ForbiddenOrConjunction,
)
from ConfigSpace.hyperparameters import (
    BetaFloatHyperparameter,
    BetaIntegerHyperparameter,
    CategoricalHyperparameter,
    Constant,
    NormalFloatHyperparameter,
    NormalIntegerHyperparameter,
    OrdinalHyperparameter,
    UniformFloatHyperparameter,
    UniformIntegerHyperparameter,
    UnParametrizedHyperparameter,
)

__all__ = [
    "ActiveHyperparameterNotSetError",
    "AmbiguousConditionError",
    "AndConjunction",
    "Beta",
    "BetaFloatHyperparameter",
    "BetaIntegerHyperparameter",
    "Categorical",
    "CategoricalHyperparameter",
    "ChildNotFoundError",
    "Configuration",
    "ConfigurationSpace",
    "Constant",
    "CyclicDependancyError",
    "Distribution",
    "EqualsCondition",
    "Float",
    "ForbiddenAndConjunction",
    "ForbiddenEqualsClause",
<<<<<<< HEAD
=======
    "ForbiddenGreaterThanClause",
    "ForbiddenGreaterThanEqualsClause",
    "ForbiddenLessThanClause",
    "ForbiddenLessThanEqualsClause",
>>>>>>> 7051d257
    "ForbiddenEqualsRelation",
    "ForbiddenGreaterThanEqualsRelation",
    "ForbiddenGreaterThanRelation",
    "ForbiddenInClause",
<<<<<<< HEAD
    "ForbiddenLessThanRelation",
=======
    "ForbiddenLessThanEqualsRelation",
    "ForbiddenLessThanRelation",
    "ForbiddenOrConjunction",
>>>>>>> 7051d257
    "ForbiddenValueError",
    "GreaterThanCondition",
    "HyperparameterAlreadyExistsError",
    "HyperparameterIndexError",
    "HyperparameterNotFoundError",
    "IllegalValueError",
    "InCondition",
    "InactiveHyperparameterSetError",
    "Integer",
    "LessThanCondition",
    "Normal",
    "NormalFloatHyperparameter",
    "NormalIntegerHyperparameter",
    "NotEqualsCondition",
    "OrConjunction",
    "OrdinalHyperparameter",
    "ParentNotFoundError",
    "UnParametrizedHyperparameter",
    "Uniform",
    "UniformFloatHyperparameter",
    "UniformIntegerHyperparameter",
    "__authors__",
    "__version__",
    "distributions",
    "types",
]<|MERGE_RESOLUTION|>--- conflicted
+++ resolved
@@ -110,24 +110,17 @@
     "Float",
     "ForbiddenAndConjunction",
     "ForbiddenEqualsClause",
-<<<<<<< HEAD
-=======
     "ForbiddenGreaterThanClause",
     "ForbiddenGreaterThanEqualsClause",
     "ForbiddenLessThanClause",
     "ForbiddenLessThanEqualsClause",
->>>>>>> 7051d257
     "ForbiddenEqualsRelation",
     "ForbiddenGreaterThanEqualsRelation",
     "ForbiddenGreaterThanRelation",
     "ForbiddenInClause",
-<<<<<<< HEAD
-    "ForbiddenLessThanRelation",
-=======
     "ForbiddenLessThanEqualsRelation",
     "ForbiddenLessThanRelation",
     "ForbiddenOrConjunction",
->>>>>>> 7051d257
     "ForbiddenValueError",
     "GreaterThanCondition",
     "HyperparameterAlreadyExistsError",
