--- conflicted
+++ resolved
@@ -67,15 +67,11 @@
                       "Julien-Charles Levesque", "Jost Tobias Springenberg", "Philipp Mueller"
                       "Marius Lindauer", "Jorn Tuyls"]),
     author_email='feurerm@informatik.uni-freiburg.de',
-<<<<<<< HEAD
     test_suite="pytest",
-=======
-    test_suite="nose.collector",
     # https://stackoverflow.com/questions/24923003/organizing-a-package-with-cython
     setup_requires=[
         'Cython',
     ],
->>>>>>> 3ce2ee44
     install_requires=[
         'numpy',
         'pyparsing',
